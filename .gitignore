--- conflicted
+++ resolved
@@ -7,11 +7,7 @@
 go.work
 go.work.sum
 report.json
-<<<<<<< HEAD
-*__debug_bin*
-=======
 *__debug_*
->>>>>>> ca8e8b50
 
 # Common in OSs and IDEs
 .idea
