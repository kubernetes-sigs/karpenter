# This is the format of an AWS ECR Public Repo as an example.
export KWOK_REPO ?= ${AWS_ACCOUNT_ID}.dkr.ecr.${AWS_DEFAULT_REGION}.amazonaws.com
export KARPENTER_NAMESPACE=kube-system

HELM_OPTS ?= --set logLevel=debug \
			--set controller.resources.requests.cpu=1 \
			--set controller.resources.requests.memory=1Gi \
			--set controller.resources.limits.cpu=1 \
			--set controller.resources.limits.memory=1Gi \
			--set settings.featureGates.nodeRepair=true \
			--set settings.featureGates.staticCapacity=true

help: ## Display help
	@awk 'BEGIN {FS = ":.*##"; printf "Usage:\n  make \033[36m<target>\033[0m\n"} /^[a-zA-Z_0-9-]+:.*?##/ { printf "  \033[36m%-15s\033[0m %s\n", $$1, $$2 } /^##@/ { printf "\n\033[1m%s\033[0m\n", substr($$0, 5) } ' $(MAKEFILE_LIST)

presubmit: verify test licenses vulncheck ## Run all steps required for code to be checked in

install-kwok: ## Install kwok provider
	./hack/install-kwok.sh

uninstall-kwok: ## Uninstall kwok provider
	UNINSTALL=true ./hack/install-kwok.sh

build-with-kind: # build with kind assumes the image will be uploaded directly onto the kind control plane, without an image repository
	$(eval CONTROLLER_IMG=$(shell $(WITH_GOFLAGS) KO_DOCKER_REPO="$(KWOK_REPO)" ko build sigs.k8s.io/karpenter/kwok))
	$(eval IMG_REPOSITORY=$(shell echo $(CONTROLLER_IMG) | cut -d ":" -f 1))
	$(eval IMG_TAG=latest)

build: ## Build the Karpenter KWOK controller images using ko build
	$(eval CONTROLLER_IMG=$(shell $(WITH_GOFLAGS) KO_DOCKER_REPO="$(KWOK_REPO)" ko build -B sigs.k8s.io/karpenter/kwok))
	$(eval IMG_REPOSITORY=$(shell echo $(CONTROLLER_IMG) | cut -d "@" -f 1 | cut -d ":" -f 1))
	$(eval IMG_TAG=$(shell echo $(CONTROLLER_IMG) | cut -d "@" -f 1 | cut -d ":" -f 2 -s))
	$(eval IMG_DIGEST=$(shell echo $(CONTROLLER_IMG) | cut -d "@" -f 2))

apply-with-kind: verify build-with-kind ## Deploy the kwok controller from the current state of your git repository into your ~/.kube/config cluster
	kubectl apply -f kwok/charts/crds
	helm upgrade --install karpenter kwok/charts --namespace $(KARPENTER_NAMESPACE) --skip-crds \
		$(HELM_OPTS) \
		--set controller.image.repository=$(IMG_REPOSITORY) \
		--set controller.image.tag=$(IMG_TAG) \
		--set serviceMonitor.enabled=true \
		--set-string controller.env[0].name=ENABLE_PROFILING \
		--set-string controller.env[0].value=true

JUNIT_REPORT := $(if $(ARTIFACT_DIR), --ginkgo.junit-report="$(ARTIFACT_DIR)/junit_report.xml")
e2etests: ## Run the e2e suite against your local cluster
	cd test && go test \
		-count 1 \
		-timeout 2h \
		-v \
		./suites/$(shell echo $(TEST_SUITE) | tr A-Z a-z)/... \
		$(JUNIT_REPORT) \
		--ginkgo.focus="${FOCUS}" \
		--ginkgo.skip="${SKIP}" \
		--ginkgo.timeout=2h \
		--ginkgo.grace-period=15m \
		--ginkgo.vv

# Run make install-kwok to install the kwok controller in your cluster first
# Webhooks are currently not supported in the kwok provider.
apply: verify build ## Deploy the kwok controller from the current state of your git repository into your ~/.kube/config cluster
	kubectl apply -f kwok/charts/crds
	helm upgrade --install karpenter kwok/charts --namespace $(KARPENTER_NAMESPACE) --skip-crds \
		$(HELM_OPTS) \
		--set controller.image.repository=$(IMG_REPOSITORY) \
		--set controller.image.tag=$(IMG_TAG) \
		--set controller.image.digest=$(IMG_DIGEST) \
		--set settings.preferencePolicy=Ignore \
		--set-string controller.env[0].name=ENABLE_PROFILING \
		--set-string controller.env[0].value=true

delete: ## Delete the controller from your ~/.kube/config cluster
	helm uninstall karpenter --namespace $(KARPENTER_NAMESPACE)

test: ## Run tests
	go test ./pkg/... \
		-race \
		-timeout 20m \
		--ginkgo.focus="${FOCUS}" \
		--ginkgo.randomize-all \
		--ginkgo.v \
		-cover -coverprofile=coverage.out -outputdir=. -coverpkg=./...

test-memory: ## Run memory usage tests for node overlay store
	go test -v ./pkg/controllers/nodeoverlay/... -run TestMemoryUsage

benchmark: ## Run benchmark tests for node overlay store
	go test -bench=. -benchmem ./pkg/controllers/nodeoverlay/... -run=^$$

deflake: ## Run randomized, racing tests until the test fails to catch flakes
	go tool ginkgo \
		--race \
		--focus="${FOCUS}" \
		--timeout=20m \
		--randomize-all \
		--until-it-fails \
		-v \
		./pkg/...

vulncheck: ## Verify code vulnerabilities
	@go tool govulncheck ./pkg/...

licenses: download ## Verifies dependency licenses
	! go tool go-licenses csv ./... | grep -v -e 'MIT' -e 'Apache-2.0' -e 'BSD-3-Clause' -e 'BSD-2-Clause' -e 'ISC' -e 'MPL-2.0'

verify: ## Verify code. Includes codegen, docgen, dependencies, linting, formatting, etc
	go mod tidy
	go generate ./...
	hack/validation/taint.sh
	hack/validation/requirements.sh
	hack/validation/labels.sh
	hack/validation/status.sh
	cp -r pkg/apis/crds kwok/charts
	hack/kwok/requirements.sh
	hack/dependabot.sh
	@# Use perl instead of sed due to https://stackoverflow.com/questions/4247068/sed-command-with-i-option-failing-on-mac-but-works-on-linux
	@# We need to do this "sed replace" until controller-tools fixes this parameterized types issue: https://github.com/kubernetes-sigs/controller-tools/issues/756
	@perl -i -pe 's/sets.Set/sets.Set[string]/g' pkg/scheduling/zz_generated.deepcopy.go
	hack/boilerplate.sh
	go vet ./...
	go tool golangci-lint-kube-api-linter run
	cd kwok/charts && go tool helm-docs
	@git diff --quiet ||\
		{ echo "New file modification detected in the Git working tree. Please check in before commit."; git --no-pager diff --name-only | uniq | awk '{print "  - " $$0}'; \
		if [ "${CI}" = true ]; then\
			exit 1;\
		fi;}
	go tool actionlint -oneline

download: ## Recursively "go mod download" on all directories where go.mod exists
	$(foreach dir,$(MOD_DIRS),cd $(dir) && go mod download $(newline))

gen_instance_types:
	go run kwok/tools/gen_instance_types.go > kwok/cloudprovider/instance_types.json

<<<<<<< HEAD
.PHONY: help presubmit install-kwok uninstall-kwok build apply delete test test-memory benchmark deflake vulncheck licenses verify download toolchain gen_instance_types
=======
.PHONY: help presubmit install-kwok uninstall-kwok build apply delete test deflake vulncheck licenses verify download gen_instance_types
>>>>>>> 2134d829
<|MERGE_RESOLUTION|>--- conflicted
+++ resolved
@@ -133,8 +133,4 @@
 gen_instance_types:
 	go run kwok/tools/gen_instance_types.go > kwok/cloudprovider/instance_types.json
 
-<<<<<<< HEAD
-.PHONY: help presubmit install-kwok uninstall-kwok build apply delete test test-memory benchmark deflake vulncheck licenses verify download toolchain gen_instance_types
-=======
-.PHONY: help presubmit install-kwok uninstall-kwok build apply delete test deflake vulncheck licenses verify download gen_instance_types
->>>>>>> 2134d829
+.PHONY: help presubmit install-kwok uninstall-kwok build apply delete test test-memory benchmark deflake vulncheck licenses verify download gen_instance_types