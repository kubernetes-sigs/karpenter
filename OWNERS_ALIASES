# See the OWNERS_ALIASES docs: https://git.k8s.io/community/contributors/guide/owners.md#owners_aliases

aliases:
  sig-autoscaling-leads:
    - mwielgus
    - maciekpytel
    - gjtempleton
  karpenter-maintainers:
    - ellistarn
    - jonathan-innis
    - tzneal
    - njtran
    - jmdeal
<<<<<<< HEAD
    - DerekFrank
  karpenter-reviewers:
    - tallaxes
    - engedaam
=======
    - engedaam
  karpenter-reviewers:
    - tallaxes
    - DerekFrank
>>>>>>> 918a0958
  emeritus-karpenter-maintainers:
    - bwagner5<|MERGE_RESOLUTION|>--- conflicted
+++ resolved
@@ -11,16 +11,9 @@
     - tzneal
     - njtran
     - jmdeal
-<<<<<<< HEAD
     - DerekFrank
-  karpenter-reviewers:
-    - tallaxes
-    - engedaam
-=======
     - engedaam
   karpenter-reviewers:
     - tallaxes
-    - DerekFrank
->>>>>>> 918a0958
   emeritus-karpenter-maintainers:
     - bwagner5