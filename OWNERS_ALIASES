# See the OWNERS_ALIASES docs: https://git.k8s.io/community/contributors/guide/owners.md#owners_aliases

aliases:
  sig-autoscaling-leads:
    - mwielgus
    - maciekpytel
    - gjtempleton
  karpenter-maintainers:
    - ellistarn
    - jonathan-innis
    - tzneal
    - njtran
    - jmdeal
  karpenter-reviewers:
    - tallaxes
<<<<<<< HEAD
    - engedaam
=======
    - engedaam
    - jmdeal
  emeritus-karpenter-maintainers:
    - bwagner5
>>>>>>> aa02ac7f
<|MERGE_RESOLUTION|>--- conflicted
+++ resolved
@@ -13,11 +13,6 @@
     - jmdeal
   karpenter-reviewers:
     - tallaxes
-<<<<<<< HEAD
     - engedaam
-=======
-    - engedaam
-    - jmdeal
   emeritus-karpenter-maintainers:
-    - bwagner5
->>>>>>> aa02ac7f
+    - bwagner5