--- conflicted
+++ resolved
@@ -357,7 +357,6 @@
 			// And expect the nodeClaim and node to be deleted
 			ExpectNotFound(ctx, env.Client, nodeClaim2, node2)
 		})
-<<<<<<< HEAD
 		It("should count disrupted pods when terminating nodes", func() {
 			// Create pods on the node that will be disrupted
 			pod1 := test.Pod(test.PodOptions{NodeName: node1.Name})
@@ -394,9 +393,6 @@
 				metrics.CapacityTypeLabel: nodeClaim1.Labels[v1.CapacityTypeLabelKey],
 			})
 		})
-
-=======
->>>>>>> 2b38480c
 	})
 })
 
