/*
Copyright The Kubernetes Authors.

Licensed under the Apache License, Version 2.0 (the "License");
you may not use this file except in compliance with the License.
You may obtain a copy of the License at

    http://www.apache.org/licenses/LICENSE-2.0

Unless required by applicable law or agreed to in writing, software
distributed under the License is distributed on an "AS IS" BASIS,
WITHOUT WARRANTIES OR CONDITIONS OF ANY KIND, either express or implied.
See the License for the specific language governing permissions and
limitations under the License.
*/

package orchestration

import (
	"context"
	"errors"
	"fmt"
	"strings"
	"sync"
	"time"

	"github.com/awslabs/operatorpkg/serrors"
	"github.com/awslabs/operatorpkg/singleton"
	"github.com/samber/lo"
	"go.uber.org/multierr"
	corev1 "k8s.io/api/core/v1"
	apierrors "k8s.io/apimachinery/pkg/api/errors"
	"k8s.io/apimachinery/pkg/types"
	"k8s.io/client-go/util/retry"
	"k8s.io/client-go/util/workqueue"
	"k8s.io/klog/v2"
	"k8s.io/utils/clock"
	controllerruntime "sigs.k8s.io/controller-runtime"
	"sigs.k8s.io/controller-runtime/pkg/client"
	"sigs.k8s.io/controller-runtime/pkg/log"
	"sigs.k8s.io/controller-runtime/pkg/manager"
	"sigs.k8s.io/controller-runtime/pkg/reconcile"

	v1 "sigs.k8s.io/karpenter/pkg/apis/v1"
	disruptionevents "sigs.k8s.io/karpenter/pkg/controllers/disruption/events"
	"sigs.k8s.io/karpenter/pkg/controllers/provisioning"
	"sigs.k8s.io/karpenter/pkg/controllers/state"
	"sigs.k8s.io/karpenter/pkg/events"
	"sigs.k8s.io/karpenter/pkg/metrics"
	"sigs.k8s.io/karpenter/pkg/operator/injection"
	"sigs.k8s.io/karpenter/pkg/utils/pretty"
)

const (
	queueBaseDelay   = 1 * time.Second
	queueMaxDelay    = 10 * time.Second
	maxRetryDuration = 10 * time.Minute
)

type Command struct {
	Replacements      []Replacement
	candidates        []*state.StateNode
	timeAdded         time.Time           // timeAdded is used to track timeouts
	id                types.UID           // used for log tracking
	reason            v1.DisruptionReason // used for metrics
	consolidationType string              // used for metrics
	lastError         error
}

func (c *Command) LogValues() []any {
	candidateNodes := lo.Map(c.candidates, func(candidate *state.StateNode, _ int) interface{} {
		return map[string]interface{}{
			"Node":      klog.KObj(candidate.Node),
			"NodeClaim": klog.KObj(candidate.NodeClaim),
		}
	})
	replacementNodes := lo.Map(c.Replacements, func(replacement Replacement, _ int) interface{} {
		return map[string]interface{}{
			"NodeClaim": klog.KRef("", replacement.name),
		}
	})
	return []any{
		"command-id", c.id,
		"reason", c.reason,
		"decision", c.Decision(),
		"disrupted-node-count", len(candidateNodes),
		"replacement-node-count", len(replacementNodes),
		"disrupted-nodes", candidateNodes,
		"replacement-nodes", replacementNodes,
	}
}

// Replacement wraps a NodeClaim name with an initialized field to save on readiness checks and identify
// when a NodeClaim is first initialized for metrics and events.
type Replacement struct {
	name string
	// Use a bool track if a node has already been initialized so we can fire metrics for intialization once.
	// This intentionally does not capture nodes that go initialized then go NotReady after as other pods can
	// schedule to this node as well.
	Initialized bool
}

func (c *Command) Decision() string {
	switch {
	case len(c.candidates) > 0 && len(c.Replacements) > 0:
		return "replace"
	case len(c.candidates) > 0 && len(c.Replacements) == 0:
		return "delete"
	default:
		return "no-op"
	}
}

func (c *Command) Reason() string {
	return fmt.Sprintf("%s/%s", c.reason,
		lo.Ternary(len(c.Replacements) > 0, "replace", "delete"))
}

type UnrecoverableError struct {
	error
}

func NewUnrecoverableError(err error) *UnrecoverableError {
	return &UnrecoverableError{error: err}
}

func IsUnrecoverableError(err error) bool {
	if err == nil {
		return false
	}
	var unrecoverableError *UnrecoverableError
	return errors.As(err, &unrecoverableError)
}

type Queue struct {
	workqueue.TypedRateLimitingInterface[*Command]

	mu                  sync.RWMutex
	providerIDToCommand map[string]*Command // providerID -> command, maps a candidate to its command

	kubeClient  client.Client
	recorder    events.Recorder
	cluster     *state.Cluster
	clock       clock.Clock
	provisioner *provisioning.Provisioner
}

// NewQueue creates a queue that will asynchronously orchestrate disruption commands
func NewQueue(kubeClient client.Client, recorder events.Recorder, cluster *state.Cluster, clock clock.Clock,
	provisioner *provisioning.Provisioner,
) *Queue {
	queue := &Queue{
		// nolint:staticcheck
		// We need to implement a deprecated interface since Command currently doesn't implement "comparable"
		TypedRateLimitingInterface: workqueue.NewTypedRateLimitingQueueWithConfig(
			workqueue.NewTypedItemExponentialFailureRateLimiter[*Command](queueBaseDelay, queueMaxDelay),
			workqueue.TypedRateLimitingQueueConfig[*Command]{
				Name: "disruption.workqueue",
			}),
		providerIDToCommand: map[string]*Command{},
		kubeClient:          kubeClient,
		recorder:            recorder,
		cluster:             cluster,
		clock:               clock,
		provisioner:         provisioner,
	}
	return queue
}

// NewCommand creates a command key and adds in initial data for the orchestration queue.
func NewCommand(replacements []string, candidates []*state.StateNode, id types.UID, reason v1.DisruptionReason, consolidationType string) *Command {
	return &Command{
		Replacements: lo.Map(replacements, func(name string, _ int) Replacement {
			return Replacement{name: name}
		}),
		candidates:        candidates,
		reason:            reason,
		consolidationType: consolidationType,
		id:                id,
	}
}

func (q *Queue) Register(_ context.Context, m manager.Manager) error {
	return controllerruntime.NewControllerManagedBy(m).
		Named("disruption.queue").
		WatchesRawSource(singleton.Source()).
		Complete(singleton.AsReconciler(q))
}

func (q *Queue) Reconcile(ctx context.Context) (reconcile.Result, error) {
	ctx = injection.WithControllerName(ctx, "disruption.queue")

	// Check if the queue is empty. client-go recommends not using this function to gate the subsequent
	// get call, but since we're popping items off the queue synchronously retrying, there should be
	// no synchonization issues.
	if q.Len() == 0 {
		return reconcile.Result{RequeueAfter: 1 * time.Second}, nil
	}

	// Get command from queue. This waits until queue is non-empty.
	cmd, shutdown := q.TypedRateLimitingInterface.Get()
	if shutdown {
		panic("unexpected failure, disruption queue has shut down")
	}
	ctx = log.IntoContext(ctx, log.FromContext(ctx).WithValues(cmd.LogValues()...))

	if err := q.waitOrTerminate(ctx, cmd); err != nil {
		// If recoverable, re-queue and try again.
		if !IsUnrecoverableError(err) {
			// store the error that is causing us to fail, so we can bubble it up later if this times out.
			cmd.lastError = err
			// mark this item as done processing. This is necessary so that the RLI is able to add the item back in.
			q.TypedRateLimitingInterface.Done(cmd)
			q.TypedRateLimitingInterface.AddRateLimited(cmd)
			return reconcile.Result{RequeueAfter: singleton.RequeueImmediately}, nil
		}
		// If the command failed, bail on the action.
		// 1. Emit metrics for launch failures
		// 2. Ensure cluster state no longer thinks these nodes are deleting
		// 3. Remove it from the Queue's internal data structure
		failedLaunches := lo.Filter(cmd.Replacements, func(r Replacement, _ int) bool {
			return !r.Initialized
		})
		DisruptionQueueFailuresTotal.Add(float64(len(failedLaunches)), map[string]string{
			decisionLabel:          cmd.Decision(),
			metrics.ReasonLabel:    pretty.ToSnakeCase(string(cmd.reason)),
			ConsolidationTypeLabel: cmd.consolidationType,
		})
		multiErr := multierr.Combine(err, cmd.lastError, state.RequireNoScheduleTaint(ctx, q.kubeClient, false, cmd.candidates...))
		multiErr = multierr.Combine(multiErr, state.ClearNodeClaimsCondition(ctx, q.kubeClient, v1.ConditionTypeDisruptionReason, cmd.candidates...))
		// Log the error
		log.FromContext(ctx).WithValues("nodes", strings.Join(lo.Map(cmd.candidates, func(s *state.StateNode, _ int) string {
			return s.Name()
		}), ",")).Error(multiErr, "failed terminating nodes while executing a disruption command")
	}
	// If command is complete, remove command from queue.
	q.Remove(cmd)
	log.FromContext(ctx).V(1).Info("command succeeded")
	return reconcile.Result{RequeueAfter: singleton.RequeueImmediately}, nil
}

// waitOrTerminate will wait until launched nodeclaims are ready.
// Once the replacements are ready, it will terminate the candidates.
// Will return true if the item in the queue should be re-queued. If a command has
// timed out, this will return false.
// nolint:gocyclo
func (q *Queue) waitOrTerminate(ctx context.Context, cmd *Command) error {
	if q.clock.Since(cmd.timeAdded) > maxRetryDuration {
		return NewUnrecoverableError(serrors.Wrap(fmt.Errorf("command reached timeout"), "duration", q.clock.Since(cmd.timeAdded)))
	}
	waitErrs := make([]error, len(cmd.Replacements))
	for i := range cmd.Replacements {
		// If we know the node claim is Initialized, no need to check again.
		if cmd.Replacements[i].Initialized {
			continue
		}
		// Get the nodeclaim
		nodeClaim := &v1.NodeClaim{}
		if err := q.kubeClient.Get(ctx, types.NamespacedName{Name: cmd.Replacements[i].name}, nodeClaim); err != nil {
			// The NodeClaim got deleted after an initial eventual consistency delay
			// This means that there was an ICE error or the Node initializationTTL expired
			// In this case, the error is unrecoverable, so don't requeue.
			if apierrors.IsNotFound(err) && q.clock.Since(cmd.timeAdded) > time.Second*5 {
				return NewUnrecoverableError(fmt.Errorf("replacement was deleted, %w", err))
			}
			waitErrs[i] = fmt.Errorf("getting node claim, %w", err)
			continue
		}
		// We emitted this event when disruption was blocked on launching/termination.
		// This does not block other forms of deprovisioning, but we should still emit this.
		q.recorder.Publish(disruptionevents.Launching(nodeClaim, cmd.Reason()))
		initializedStatus := nodeClaim.StatusConditions().Get(v1.ConditionTypeInitialized)
		if !initializedStatus.IsTrue() {
			q.recorder.Publish(disruptionevents.WaitingOnReadiness(nodeClaim))
			waitErrs[i] = serrors.Wrap(fmt.Errorf("nodeclaim not initialized"), "NodeClaim", klog.KRef("", nodeClaim.Name))
			continue
		}
		cmd.Replacements[i].Initialized = true
	}
	// If we have any errors, don't continue
	if err := multierr.Combine(waitErrs...); err != nil {
		return fmt.Errorf("waiting for replacement initialization, %w", err)
	}

	// All replacements have been provisioned.
	// All we need to do now is get a successful delete call for each node claim,
	// then the termination controller will handle the eventual deletion of the nodes.
<<<<<<< HEAD
	var multiErr error
	for i := range cmd.candidates {
		candidate := cmd.candidates[i]
		q.recorder.Publish(disruptionevents.Terminating(candidate.Node, candidate.NodeClaim, cmd.Reason())...)
		if err := q.kubeClient.Delete(ctx, candidate.NodeClaim); err != nil {
			multiErr = multierr.Append(multiErr, client.IgnoreNotFound(err))
		} else {
			metrics.NodeClaimsDisruptedTotal.Inc(map[string]string{
				metrics.ReasonLabel:       pretty.ToSnakeCase(string(cmd.reason)),
				metrics.NodePoolLabel:     cmd.candidates[i].NodeClaim.Labels[v1.NodePoolLabelKey],
				metrics.CapacityTypeLabel: cmd.candidates[i].NodeClaim.Labels[v1.CapacityTypeLabelKey],
			})
			pods := &corev1.PodList{}
			if err := q.kubeClient.List(ctx, pods, client.MatchingFields{"spec.nodeName": candidate.Node.Name}); err != nil {
				return fmt.Errorf("listing pods on node %s, %w", candidate.Node.Name, err)
			}
			metrics.PodsDisruptedTotal.Add(float64(len(pods.Items)), map[string]string{
				metrics.ReasonLabel:       pretty.ToSnakeCase(string(cmd.reason)),
				metrics.NodePoolLabel:     cmd.candidates[i].NodeClaim.Labels[v1.NodePoolLabelKey],
				metrics.CapacityTypeLabel: cmd.candidates[i].NodeClaim.Labels[v1.CapacityTypeLabelKey],
			})

=======
	errs := make([]error, len(cmd.candidates))
	workqueue.ParallelizeUntil(ctx, len(cmd.candidates), len(cmd.candidates), func(i int) {
		if err := retry.OnError(retry.DefaultBackoff, func(err error) bool { return client.IgnoreNotFound(err) != nil }, func() error {
			return q.kubeClient.Delete(ctx, cmd.candidates[i].NodeClaim)
		}); err != nil {
			errs[i] = client.IgnoreNotFound(err)
			return
>>>>>>> 1b5c30b3
		}
		q.recorder.Publish(disruptionevents.Terminating(cmd.candidates[i].Node, cmd.candidates[i].NodeClaim, cmd.Reason())...)
		metrics.NodeClaimsDisruptedTotal.Inc(map[string]string{
			metrics.ReasonLabel:       pretty.ToSnakeCase(string(cmd.reason)),
			metrics.NodePoolLabel:     cmd.candidates[i].NodeClaim.Labels[v1.NodePoolLabelKey],
			metrics.CapacityTypeLabel: cmd.candidates[i].NodeClaim.Labels[v1.CapacityTypeLabelKey],
		})
	})
	// If there were any deletion failures, we should requeue.
	// In the case where we requeue, but the timeout for the command is reached, we'll mark this as a failure.
	return multierr.Combine(errs...)
}

// Add adds commands to the Queue
// Each command added to the queue should already be validated and ready for execution.
func (q *Queue) Add(cmd *Command) error {
	providerIDs := lo.Map(cmd.candidates, func(s *state.StateNode, _ int) string {
		return s.ProviderID()
	})
	// First check if we can add the command.
	if q.HasAny(providerIDs...) {
		return fmt.Errorf("candidate is being disrupted")
	}

	cmd.timeAdded = q.clock.Now()
	q.mu.Lock()
	for _, candidate := range cmd.candidates {
		q.providerIDToCommand[candidate.ProviderID()] = cmd
	}
	q.mu.Unlock()
	q.TypedRateLimitingInterface.Add(cmd)
	return nil
}

// HasAny checks to see if the candidate is part of an currently executing command.
func (q *Queue) HasAny(ids ...string) bool {
	q.mu.RLock()
	defer q.mu.RUnlock()

	// If the mapping has at least one of the candidates' providerIDs, return true.
	_, ok := lo.Find(ids, func(id string) bool {
		_, ok := q.providerIDToCommand[id]
		return ok
	})
	return ok
}

// Remove fully clears the queue of all references of a hash/command
func (q *Queue) Remove(cmd *Command) {
	// mark this item as done processing. This is necessary so that the RLI is able to add the item back in.
	q.TypedRateLimitingInterface.Done(cmd)
	q.TypedRateLimitingInterface.Forget(cmd)
	q.cluster.UnmarkForDeletion(lo.Map(cmd.candidates, func(s *state.StateNode, _ int) string { return s.ProviderID() })...)
	// Remove all candidates linked to the command
	q.mu.Lock()
	for _, candidate := range cmd.candidates {
		delete(q.providerIDToCommand, candidate.ProviderID())
	}
	q.mu.Unlock()
}

func (q *Queue) IsEmpty() bool {
	q.mu.RLock()
	defer q.mu.RUnlock()
	return len(q.providerIDToCommand) == 0
}<|MERGE_RESOLUTION|>--- conflicted
+++ resolved
@@ -285,44 +285,30 @@
 	// All replacements have been provisioned.
 	// All we need to do now is get a successful delete call for each node claim,
 	// then the termination controller will handle the eventual deletion of the nodes.
-<<<<<<< HEAD
-	var multiErr error
-	for i := range cmd.candidates {
-		candidate := cmd.candidates[i]
-		q.recorder.Publish(disruptionevents.Terminating(candidate.Node, candidate.NodeClaim, cmd.Reason())...)
-		if err := q.kubeClient.Delete(ctx, candidate.NodeClaim); err != nil {
-			multiErr = multierr.Append(multiErr, client.IgnoreNotFound(err))
-		} else {
-			metrics.NodeClaimsDisruptedTotal.Inc(map[string]string{
-				metrics.ReasonLabel:       pretty.ToSnakeCase(string(cmd.reason)),
-				metrics.NodePoolLabel:     cmd.candidates[i].NodeClaim.Labels[v1.NodePoolLabelKey],
-				metrics.CapacityTypeLabel: cmd.candidates[i].NodeClaim.Labels[v1.CapacityTypeLabelKey],
-			})
-			pods := &corev1.PodList{}
-			if err := q.kubeClient.List(ctx, pods, client.MatchingFields{"spec.nodeName": candidate.Node.Name}); err != nil {
-				return fmt.Errorf("listing pods on node %s, %w", candidate.Node.Name, err)
-			}
-			metrics.PodsDisruptedTotal.Add(float64(len(pods.Items)), map[string]string{
-				metrics.ReasonLabel:       pretty.ToSnakeCase(string(cmd.reason)),
-				metrics.NodePoolLabel:     cmd.candidates[i].NodeClaim.Labels[v1.NodePoolLabelKey],
-				metrics.CapacityTypeLabel: cmd.candidates[i].NodeClaim.Labels[v1.CapacityTypeLabelKey],
-			})
-
-=======
 	errs := make([]error, len(cmd.candidates))
 	workqueue.ParallelizeUntil(ctx, len(cmd.candidates), len(cmd.candidates), func(i int) {
+		candidate := cmd.candidates[i]
 		if err := retry.OnError(retry.DefaultBackoff, func(err error) bool { return client.IgnoreNotFound(err) != nil }, func() error {
 			return q.kubeClient.Delete(ctx, cmd.candidates[i].NodeClaim)
 		}); err != nil {
 			errs[i] = client.IgnoreNotFound(err)
 			return
->>>>>>> 1b5c30b3
-		}
-		q.recorder.Publish(disruptionevents.Terminating(cmd.candidates[i].Node, cmd.candidates[i].NodeClaim, cmd.Reason())...)
+		}
+		q.recorder.Publish(disruptionevents.Terminating(candidate.Node, candidate.NodeClaim, cmd.Reason())...)
 		metrics.NodeClaimsDisruptedTotal.Inc(map[string]string{
 			metrics.ReasonLabel:       pretty.ToSnakeCase(string(cmd.reason)),
-			metrics.NodePoolLabel:     cmd.candidates[i].NodeClaim.Labels[v1.NodePoolLabelKey],
-			metrics.CapacityTypeLabel: cmd.candidates[i].NodeClaim.Labels[v1.CapacityTypeLabelKey],
+			metrics.NodePoolLabel:     candidate.NodeClaim.Labels[v1.NodePoolLabelKey],
+			metrics.CapacityTypeLabel: candidate.NodeClaim.Labels[v1.CapacityTypeLabelKey],
+		})
+		pods := &corev1.PodList{}
+		if err := q.kubeClient.List(ctx, pods, client.MatchingFields{"spec.nodeName": candidate.Node.Name}); err != nil {
+			errs[i] = fmt.Errorf("listing pods on node %s, %w", candidate.Node.Name, err)
+			return
+		}
+		metrics.PodsDisruptedTotal.Add(float64(len(pods.Items)), map[string]string{
+			metrics.ReasonLabel:       pretty.ToSnakeCase(string(cmd.reason)),
+			metrics.NodePoolLabel:     candidate.NodeClaim.Labels[v1.NodePoolLabelKey],
+			metrics.CapacityTypeLabel: candidate.NodeClaim.Labels[v1.CapacityTypeLabelKey],
 		})
 	})
 	// If there were any deletion failures, we should requeue.
