--- conflicted
+++ resolved
@@ -59,18 +59,12 @@
 )
 
 const (
-<<<<<<< HEAD
 	queueBaseDelay          = 1 * time.Second
 	queueMaxDelay           = 10 * time.Second
 	minRetryDuration        = 10 * time.Minute
 	maxRetryDuration        = 1 * time.Hour
 	maxConcurrentReconciles = 100
 	retryDurationScale      = 80 * time.Millisecond
-=======
-	queueBaseDelay   = 1 * time.Second
-	queueMaxDelay    = 10 * time.Second
-	maxRetryDuration = 10 * time.Minute
->>>>>>> 84645aba
 )
 
 type UnrecoverableError struct {
