/*
Copyright The Kubernetes Authors.

Licensed under the Apache License, Version 2.0 (the "License");
you may not use this file except in compliance with the License.
You may obtain a copy of the License at

    http://www.apache.org/licenses/LICENSE-2.0

Unless required by applicable law or agreed to in writing, software
distributed under the License is distributed on an "AS IS" BASIS,
WITHOUT WARRANTIES OR CONDITIONS OF ANY KIND, either express or implied.
See the License for the specific language governing permissions and
limitations under the License.
*/

package disruption

import (
	"context"
	"errors"
	"fmt"
	"math"
	"time"

	"github.com/samber/lo"
	"k8s.io/apimachinery/pkg/util/sets"
	"sigs.k8s.io/controller-runtime/pkg/log"

	v1 "sigs.k8s.io/karpenter/pkg/apis/v1"
	"sigs.k8s.io/karpenter/pkg/cloudprovider"
	"sigs.k8s.io/karpenter/pkg/controllers/provisioning/scheduling"
	scheduler "sigs.k8s.io/karpenter/pkg/scheduling"
)

const MultiNodeConsolidationTimeoutDuration = 1 * time.Minute
const MultiNodeConsolidationType = "multi"

type MultiNodeConsolidation struct {
	consolidation
}

func NewMultiNodeConsolidation(consolidation consolidation) *MultiNodeConsolidation {
	return &MultiNodeConsolidation{consolidation: consolidation}
}

func (m *MultiNodeConsolidation) ComputeCommand(ctx context.Context, disruptionBudgetMapping map[string]int, candidates ...*Candidate) (Command, scheduling.Results, error) {
	if m.IsConsolidated() {
		return Command{}, scheduling.Results{}, nil
	}
	candidates = m.sortCandidates(candidates)

	// In order, filter out all candidates that would violate the budget.
	// Since multi-node consolidation relies on the ordering of
	// these candidates, and does computation in batches of these nodes by
	// simulateScheduling(nodes[0, n]), doing a binary search on n to find
	// the optimal consolidation command, this pre-filters out nodes that
	// would have violated the budget anyway, preserving the ordering
	// and only considering a number of nodes that can be disrupted.
	disruptableCandidates := make([]*Candidate, 0, len(candidates))
	constrainedByBudgets := false
	for _, candidate := range candidates {
		// If there's disruptions allowed for the candidate's nodepool,
		// add it to the list of candidates, and decrement the budget.
		if disruptionBudgetMapping[candidate.nodePool.Name] == 0 {
			constrainedByBudgets = true
			continue
		}
		// Filter out empty candidates. If there was an empty node that wasn't consolidated before this, we should
		// assume that it was due to budgets. If we don't filter out budgets, users who set a budget for `empty`
		// can find their nodes disrupted here.
		if len(candidate.reschedulablePods) == 0 {
			continue
		}
		// set constrainedByBudgets to true if any node was a candidate but was constrained by a budget
		disruptableCandidates = append(disruptableCandidates, candidate)
		disruptionBudgetMapping[candidate.nodePool.Name]--
	}

	// Only consider a maximum batch of 100 NodeClaims to save on computation.
	// This could be further configurable in the future.
	maxParallel := lo.Clamp(len(disruptableCandidates), 0, 100)

	cmd, results, err := m.firstNConsolidationOption(ctx, disruptableCandidates, maxParallel)
	if err != nil {
		return Command{}, scheduling.Results{}, err
	}

	if cmd.Decision() == NoOpDecision {
		// if there are no candidates because of a budget, don't mark
		// as consolidated, as it's possible it should be consolidatable
		// the next time we try to disrupt.
		if !constrainedByBudgets {
			m.markConsolidated()
		}
		return cmd, scheduling.Results{}, nil
	}

	if err := NewValidation(m.clock, m.cluster, m.kubeClient, m.provisioner, m.cloudProvider, m.recorder, m.queue, m.Reason()).IsValid(ctx, cmd, consolidationTTL); err != nil {
		if IsValidationError(err) {
			log.FromContext(ctx).V(1).WithValues(cmd.LogValues()...).Info("abandoning multi-node consolidation attempt due to pod churn, command is no longer valid")
			return Command{}, scheduling.Results{}, nil
		}
		return Command{}, scheduling.Results{}, fmt.Errorf("validating consolidation, %w", err)
	}
	return cmd, results, nil
}

// firstNConsolidationOption looks at the first N NodeClaims to determine if they can all be consolidated at once.  The
// NodeClaims are sorted by increasing disruption order which correlates to likelihood of being able to consolidate the node
func (m *MultiNodeConsolidation) firstNConsolidationOption(ctx context.Context, candidates []*Candidate, max int) (Command, scheduling.Results, error) {
	// we always operate on at least two NodeClaims at once, for single NodeClaims standard consolidation will find all solutions
	if len(candidates) < 2 {
		return Command{}, scheduling.Results{}, nil
	}
	min := 1
	if len(candidates) <= max {
		max = len(candidates) - 1
	}

	lastSavedCommand := Command{}
	lastSavedResults := scheduling.Results{}
	// Set a timeout
	timeoutCtx, cancel := context.WithDeadline(ctx, m.clock.Now().Add(MultiNodeConsolidationTimeoutDuration))
	defer cancel()
	for min <= max {
		// Check for timeout using select
		select {
		case <-timeoutCtx.Done():
			ConsolidationTimeoutsTotal.Inc(map[string]string{consolidationTypeLabel: m.ConsolidationType()})
			if lastSavedCommand.candidates == nil {
<<<<<<< HEAD
				return Command{}, scheduling.Results{}, fmt.Errorf("multi-node consolidation timed out after %s without finding a valid command", MultiNodeConsolidationTimeoutDuration)
=======
				log.FromContext(ctx).V(1).Info(fmt.Sprintf("failed to find a multi-node consolidation after timeout, last considered batch had %d", (min+max)/2))
			} else {
				log.FromContext(ctx).V(1).WithValues(lastSavedCommand.LogValues()...).Info("stopping multi-node consolidation after timeout, returning last valid command")
>>>>>>> 82a7d80a
			}
			log.FromContext(ctx).V(1).Info(fmt.Sprintf("stopping multi-node consolidation after timeout, returning last valid command %s", lastSavedCommand))
			return lastSavedCommand, lastSavedResults, nil
		default:
			mid := (min + max) / 2
			candidatesToConsolidate := candidates[0 : mid+1]

			// Pass the timeout context to ensure sub-operations can be canceled
			cmd, results, err := m.computeConsolidation(timeoutCtx, candidatesToConsolidate...)
			// context deadline exceeded will return to the timeoutCtx.Done() channel case and either return nothing or the last saved command
			if errors.Is(err, context.DeadlineExceeded) {
				continue
			}
			if err != nil {
				return Command{}, scheduling.Results{}, err
			}

			// ensure that the action is sensical for replacements, see explanation on filterOutSameType for why this is
			// required
			replacementHasValidInstanceTypes := false
			if cmd.Decision() == ReplaceDecision {
				cmd.replacements[0].InstanceTypeOptions, err = filterOutSameType(cmd.replacements[0], candidatesToConsolidate)
				replacementHasValidInstanceTypes = len(cmd.replacements[0].InstanceTypeOptions) > 0 && err == nil
			}

			// replacementHasValidInstanceTypes will be false if the replacement action has valid instance types remaining after filtering.

			if replacementHasValidInstanceTypes || cmd.Decision() == DeleteDecision {
				// We can consolidate NodeClaims [0,mid]
				lastSavedCommand = cmd
				lastSavedResults = results
				min = mid + 1
			} else {
				max = mid - 1
			}
		}
	}
	return lastSavedCommand, lastSavedResults, nil
}

// filterOutSameType filters out instance types that are more expensive than the cheapest instance type that is being
// consolidated if the list of replacement instance types include one of the instance types that is being removed
//
// This handles the following potential consolidation result:
// NodeClaims=[t3a.2xlarge, t3a.2xlarge, t3a.small] -> 1 of t3a.small, t3a.xlarge, t3a.2xlarge
//
// In this case, we shouldn't perform this consolidation at all.  This is equivalent to just
// deleting the 2x t3a.xlarge NodeClaims.  This code will identify that t3a.small is in both lists and filter
// out any instance type that is the same or more expensive than the t3a.small
//
// For another scenario:
// NodeClaims=[t3a.2xlarge, t3a.2xlarge, t3a.small] -> 1 of t3a.nano, t3a.small, t3a.xlarge, t3a.2xlarge
//
// This code sees that t3a.small is the cheapest type in both lists and filters it and anything more expensive out
// leaving the valid consolidation:
// NodeClaims=[t3a.2xlarge, t3a.2xlarge, t3a.small] -> 1 of t3a.nano
func filterOutSameType(newNodeClaim *scheduling.NodeClaim, consolidate []*Candidate) ([]*cloudprovider.InstanceType, error) {
	existingInstanceTypes := sets.New[string]()
	pricesByInstanceType := map[string]float64{}

	// get the price of the cheapest node that we currently are considering deleting indexed by instance type
	for _, c := range consolidate {
		existingInstanceTypes.Insert(c.instanceType.Name)
		compatibleOfferings := c.instanceType.Offerings.Compatible(scheduler.NewLabelRequirements(c.StateNode.Labels()))
		if len(compatibleOfferings) == 0 {
			continue
		}
		existingPrice, ok := pricesByInstanceType[c.instanceType.Name]
		if !ok {
			existingPrice = math.MaxFloat64
		}
		if p := compatibleOfferings.Cheapest().Price; p < existingPrice {
			pricesByInstanceType[c.instanceType.Name] = p
		}
	}

	maxPrice := math.MaxFloat64
	for _, it := range newNodeClaim.InstanceTypeOptions {
		// we are considering replacing multiple NodeClaims with a single NodeClaim of one of the same types, so the replacement
		// node must be cheaper than the price of the existing node, or we should just keep that one and do a
		// deletion only to reduce cluster disruption (fewer pods will re-schedule).
		if existingInstanceTypes.Has(it.Name) {
			if pricesByInstanceType[it.Name] < maxPrice {
				maxPrice = pricesByInstanceType[it.Name]
			}
		}
	}
	// swallow the error since we don't allow min values to impact reschedulability in multi node claim
	newNodeClaim, err := newNodeClaim.RemoveInstanceTypeOptionsByPriceAndMinValues(newNodeClaim.Requirements, maxPrice)
	if err != nil {
		return nil, err
	}
	return newNodeClaim.InstanceTypeOptions, nil
}

func (m *MultiNodeConsolidation) Reason() v1.DisruptionReason {
	return v1.DisruptionReasonUnderutilized
}

func (m *MultiNodeConsolidation) Class() string {
	return GracefulDisruptionClass
}

func (m *MultiNodeConsolidation) ConsolidationType() string {
	return MultiNodeConsolidationType
}<|MERGE_RESOLUTION|>--- conflicted
+++ resolved
@@ -129,15 +129,9 @@
 		case <-timeoutCtx.Done():
 			ConsolidationTimeoutsTotal.Inc(map[string]string{consolidationTypeLabel: m.ConsolidationType()})
 			if lastSavedCommand.candidates == nil {
-<<<<<<< HEAD
-				return Command{}, scheduling.Results{}, fmt.Errorf("multi-node consolidation timed out after %s without finding a valid command", MultiNodeConsolidationTimeoutDuration)
-=======
-				log.FromContext(ctx).V(1).Info(fmt.Sprintf("failed to find a multi-node consolidation after timeout, last considered batch had %d", (min+max)/2))
-			} else {
-				log.FromContext(ctx).V(1).WithValues(lastSavedCommand.LogValues()...).Info("stopping multi-node consolidation after timeout, returning last valid command")
->>>>>>> 82a7d80a
-			}
-			log.FromContext(ctx).V(1).Info(fmt.Sprintf("stopping multi-node consolidation after timeout, returning last valid command %s", lastSavedCommand))
+				return Command{}, scheduling.Results{}, fmt.Errorf("multi-node consolidation timed out while considering %d nodes without finding a valid command", (min+max)/2))
+			}
+      log.FromContext(ctx).V(1).WithValues(lastSavedCommand.LogValues()...).Info(fmt.Sprintf("stopping multi-node consolidation after timeout, returning last valid command"))
 			return lastSavedCommand, lastSavedResults, nil
 		default:
 			mid := (min + max) / 2
