--- conflicted
+++ resolved
@@ -109,11 +109,7 @@
 // firstNConsolidationOption looks at the first N NodeClaims to determine if they can all be consolidated at once.  The
 // NodeClaims are sorted by increasing disruption order which correlates to likelihood of being able to consolidate the node
 // nolint:gocyclo
-<<<<<<< HEAD
 func (m *MultiNodeConsolidation) firstNConsolidationOption(ctx context.Context, candidates []*Candidate, maxLimit int) (Command, scheduling.Results, error) {
-=======
-func (m *MultiNodeConsolidation) firstNConsolidationOption(ctx context.Context, candidates []*Candidate, max int) (Command, scheduling.Results, error) {
->>>>>>> 76aaae98
 	// we always operate on at least two NodeClaims at once, for single NodeClaims standard consolidation will find all solutions
 	if len(candidates) < 2 {
 		return Command{}, scheduling.Results{}, nil
@@ -126,7 +122,6 @@
 	}
 	lastSavedCommand := Command{}
 	lastSavedResults := scheduling.Results{}
-<<<<<<< HEAD
 	boundaryFound := false
 	timeoutCtx, cancel := context.WithTimeout(ctx, MultiNodeConsolidationTimeoutDuration)
 	defer cancel()
@@ -168,12 +163,8 @@
 	}
 
 	log.FromContext(ctx).Info(fmt.Sprintf("multi-node consolidation, moving on to binary search: %v", lastSavedResults))
-=======
-	// Set a timeout
-	timeoutCtx, cancel := context.WithTimeout(ctx, MultiNodeConsolidationTimeoutDuration)
-	defer cancel()
->>>>>>> 76aaae98
-	for min <= max {
+
+  for min <= max {
 		mid := (min + max) / 2
 		candidatesToConsolidate := candidates[0 : mid+1]
 
@@ -189,14 +180,6 @@
 				}
 				log.FromContext(ctx).V(1).WithValues(lastSavedCommand.LogValues()...).Info("stopping multi-node consolidation after timeout, returning last valid command")
 				return lastSavedCommand, lastSavedResults, nil
-<<<<<<< HEAD
-=======
-
-			}
-			return Command{}, scheduling.Results{}, err
-		}
->>>>>>> 76aaae98
-
 			}
 			return Command{}, scheduling.Results{}, err
 		}
