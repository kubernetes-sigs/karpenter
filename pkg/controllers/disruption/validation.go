/*
Copyright The Kubernetes Authors.

Licensed under the Apache License, Version 2.0 (the "License");
you may not use this file except in compliance with the License.
You may obtain a copy of the License at

    http://www.apache.org/licenses/LICENSE-2.0

Unless required by applicable law or agreed to in writing, software
distributed under the License is distributed on an "AS IS" BASIS,
WITHOUT WARRANTIES OR CONDITIONS OF ANY KIND, either express or implied.
See the License for the specific language governing permissions and
limitations under the License.
*/

package disruption

import (
	"context"
	"errors"
	"fmt"
	"time"

	"github.com/samber/lo"
	"k8s.io/utils/clock"
	"sigs.k8s.io/controller-runtime/pkg/client"

	v1 "sigs.k8s.io/karpenter/pkg/apis/v1"
	"sigs.k8s.io/karpenter/pkg/cloudprovider"
	"sigs.k8s.io/karpenter/pkg/controllers/disruption/orchestration"
	"sigs.k8s.io/karpenter/pkg/controllers/provisioning"
	"sigs.k8s.io/karpenter/pkg/controllers/state"
	"sigs.k8s.io/karpenter/pkg/events"
	"sigs.k8s.io/karpenter/pkg/metrics"
)

const (
	BlockingBudget     = "blocking_budget"
	CandidatesFiltered = "candidates_filtered"
)

type ValidationError struct {
	error
}

func NewValidationError(err error) *ValidationError {
	return &ValidationError{error: err}
}

func IsValidationError(err error) bool {
	if err == nil {
		return false
	}
	var validationError *ValidationError
	return errors.As(err, &validationError)
}

type Validator interface {
	Validate(context.Context, Command, time.Duration) (Command, error)
}

// Validation is used to perform validation on a consolidation command.  It makes an assumption that when re-used, all
// of the commands passed to IsValid were constructed based off of the same consolidation state.  This allows it to
// skip the validation TTL for all but the first command.
type validation struct {
	clock          clock.Clock
	cluster        *state.Cluster
	kubeClient     client.Client
	cloudProvider  cloudprovider.CloudProvider
	provisioner    *provisioning.Provisioner
	recorder       events.Recorder
	queue          *orchestration.Queue
	reason         v1.DisruptionReason
	filter         CandidateFilter
	validationType string
}

type EmptinessValidator struct {
	validation
}

func NewEmptinessValidator(c consolidation, filter CandidateFilter, validationType string) *EmptinessValidator {
	return &EmptinessValidator{
		validation: validation{
			clock:          c.clock,
			cluster:        c.cluster,
			kubeClient:     c.kubeClient,
			provisioner:    c.provisioner,
			cloudProvider:  c.cloudProvider,
			recorder:       c.recorder,
			queue:          c.queue,
			reason:         v1.DisruptionReasonEmpty,
			filter:         filter,
			validationType: validationType,
		},
	}
}

func (e *EmptinessValidator) Validate(ctx context.Context, cmd Command, _ time.Duration) (Command, error) {
	validatedCandidates, err := e.validateCandidates(ctx, cmd.candidates...)
	if err != nil {
		return Command{}, err
	}
	cmd.candidates = validatedCandidates
	return cmd, nil
}

type ConsolidationValidator struct {
	validation
}

func NewConsolidationValidator(c consolidation, filter CandidateFilter, validationType string) *ConsolidationValidator {
	return &ConsolidationValidator{
		validation: validation{
			clock:          c.clock,
			cluster:        c.cluster,
			kubeClient:     c.kubeClient,
			provisioner:    c.provisioner,
			cloudProvider:  c.cloudProvider,
			recorder:       c.recorder,
			queue:          c.queue,
			reason:         v1.DisruptionReasonUnderutilized,
			filter:         filter,
			validationType: validationType,
		},
	}
}

func (c *ConsolidationValidator) Validate(ctx context.Context, cmd Command, validationPeriod time.Duration) (Command, error) {
	if err := c.isValid(ctx, cmd, validationPeriod); err != nil {
		return Command{}, err
	}
	return cmd, nil
}

func (c *ConsolidationValidator) isValid(ctx context.Context, cmd Command, validationPeriod time.Duration) error {
	var err error
	// TODO: see if this check can be removed, as written, consolidation tests begin hanging with its removal
	if validationPeriod > 0 {
		select {
		case <-ctx.Done():
			return errors.New("context canceled")
		case <-c.clock.After(validationPeriod):
		}
	}
	validatedCandidates, err := c.validateCandidates(ctx, cmd.candidates...)
	if err != nil {
		return err
	}
	if err := c.validateCommand(ctx, cmd, validatedCandidates); err != nil {
		return err
	}
	// Revalidate candidates after validating the command. This mitigates the chance of a race condition outlined in
	// the following GitHub issue: https://github.com/kubernetes-sigs/karpenter/issues/1167.
	if _, err = c.validateCandidates(ctx, validatedCandidates...); err != nil {
		return err
	}
	return nil
}

func (e *EmptinessValidator) validateCandidates(ctx context.Context, candidates ...*Candidate) ([]*Candidate, error) {
<<<<<<< HEAD
	// This GetCandidates call filters out nodes that were nominated
=======
>>>>>>> 246a4855
	validatedCandidates, err := GetCandidates(ctx, e.cluster, e.kubeClient, e.recorder, e.clock, e.cloudProvider, e.filter, GracefulDisruptionClass, e.queue)
	if err != nil {
		return nil, fmt.Errorf("constructing validation candidates, %w", err)
	}
	validatedCandidates = mapCandidates(candidates, validatedCandidates)
	if len(validatedCandidates) == 0 {
<<<<<<< HEAD
		InvalidatedConsolidationTotal.Inc(map[string]string{ConsolidationTypeLabel: e.validationType, metrics.ReasonLabel: CandidatesFiltered})
=======
>>>>>>> 246a4855
		return nil, NewValidationError(fmt.Errorf("%d candidates are no longer valid", len(candidates)))
	}
	disruptionBudgetMapping, err := BuildDisruptionBudgetMapping(ctx, e.cluster, e.clock, e.kubeClient, e.cloudProvider, e.recorder, e.reason)
	if err != nil {
		return nil, fmt.Errorf("building disruption budgets, %w", err)
	}

<<<<<<< HEAD
	constrainedByBudgets := false
	if valid := lo.Filter(validatedCandidates, func(cn *Candidate, _ int) bool {
		if e.cluster.IsNodeNominated(cn.ProviderID()) {
			return false
		}
		if disruptionBudgetMapping[cn.NodePool.Name] == 0 {
			constrainedByBudgets = true
=======
	if valid := lo.Filter(validatedCandidates, func(cn *Candidate, _ int) bool {
		if e.cluster.IsNodeNominated(cn.ProviderID()) || disruptionBudgetMapping[cn.NodePool.Name] == 0 {
>>>>>>> 246a4855
			return false
		}
		disruptionBudgetMapping[cn.NodePool.Name]--
		return true
	}); len(valid) > 0 {
		return valid, nil
	}
<<<<<<< HEAD
	if constrainedByBudgets {
		InvalidatedConsolidationTotal.Inc(map[string]string{ConsolidationTypeLabel: e.validationType, metrics.ReasonLabel: BlockingBudget})
	}
	InvalidatedConsolidationTotal.Inc(map[string]string{ConsolidationTypeLabel: e.validationType, metrics.ReasonLabel: CandidatesFiltered})
	return nil, NewValidationError(fmt.Errorf("%d candidates failed validation because it they were nominated for a pod or would violate disruption budgets", len(candidates)))
=======
	return nil, NewValidationError(fmt.Errorf("a candidate failed validation because it was nominated for a pod or would violate disruption budgets"))
>>>>>>> 246a4855
}

// ValidateCandidates gets the current representation of the provided candidates and ensures that they are all still valid.
// For a candidate to still be valid, the following conditions must be met:
//
//	a. It must pass the global candidate filtering logic (no blocking PDBs, no do-not-disrupt annotation, etc)
//	b. It must not have any pods nominated for it
//	c. It must still be disruptable without violating node disruption budgets
//
// If these conditions are met for all candidates, ValidateCandidates returns a slice with the updated representations.
func (v *validation) validateCandidates(ctx context.Context, candidates ...*Candidate) ([]*Candidate, error) {
	// GracefulDisruptionClass is hardcoded here because ValidateCandidates is only used for consolidation disruption. All consolidation disruption is graceful disruption.
	validatedCandidates, err := GetCandidates(ctx, v.cluster, v.kubeClient, v.recorder, v.clock, v.cloudProvider, v.filter, GracefulDisruptionClass, v.queue)
	if err != nil {
		return nil, fmt.Errorf("constructing validation candidates, %w", err)
	}
	validatedCandidates = mapCandidates(candidates, validatedCandidates)
	// If we filtered out any candidates, return nil as some NodeClaims in the consolidation decision have changed.
	if len(validatedCandidates) != len(candidates) {
		InvalidatedConsolidationTotal.Inc(map[string]string{ConsolidationTypeLabel: v.validationType, metrics.ReasonLabel: CandidatesFiltered})
		return nil, NewValidationError(fmt.Errorf("%d candidates are no longer valid", len(candidates)-len(validatedCandidates)))
	}
	disruptionBudgetMapping, err := BuildDisruptionBudgetMapping(ctx, v.cluster, v.clock, v.kubeClient, v.cloudProvider, v.recorder, v.reason)
	if err != nil {
		return nil, fmt.Errorf("building disruption budgets, %w", err)
	}
	// Return nil if any candidate meets either of the following conditions:
	//  a. A pod was nominated to the candidate
	//  b. Disrupting the candidate would violate node disruption budgets
	for _, vc := range validatedCandidates {
		if v.cluster.IsNodeNominated(vc.ProviderID()) {
			InvalidatedConsolidationTotal.Inc(map[string]string{ConsolidationTypeLabel: v.validationType, metrics.ReasonLabel: CandidatesFiltered})
			return nil, NewValidationError(fmt.Errorf("a candidate was nominated during validation"))
		}
		if disruptionBudgetMapping[vc.NodePool.Name] == 0 {
			InvalidatedConsolidationTotal.Inc(map[string]string{ConsolidationTypeLabel: v.validationType, metrics.ReasonLabel: BlockingBudget})
			return nil, NewValidationError(fmt.Errorf("a candidate can no longer be disrupted without violating budgets"))
		}
		disruptionBudgetMapping[vc.NodePool.Name]--
	}
	return validatedCandidates, nil
}

// ValidateCommand validates a command for a Method
func (v *validation) validateCommand(ctx context.Context, cmd Command, candidates []*Candidate) error {
	// None of the chosen candidate are valid for execution, so retry
	if len(candidates) == 0 {
		return NewValidationError(fmt.Errorf("no candidates"))
	}
	results, err := SimulateScheduling(ctx, v.kubeClient, v.cluster, v.provisioner, candidates...)
	if err != nil {
		return fmt.Errorf("simluating scheduling, %w", err)
	}
	if !results.AllNonPendingPodsScheduled() {
		return NewValidationError(errors.New(results.NonPendingPodSchedulingErrors()))
	}

	// We want to ensure that the re-simulated scheduling using the current cluster state produces the same result.
	// There are three possible options for the number of new candidates that we need to handle:
	// len(NewNodeClaims) == 0, as long as we weren't expecting a new node, this is valid
	// len(NewNodeClaims) > 1, something in the cluster changed so that the candidates we were going to delete can no longer
	//                    be deleted without producing more than one node
	// len(NewNodeClaims) == 1, as long as the noe looks like what we were expecting, this is valid
	if len(results.NewNodeClaims) == 0 {
		if len(cmd.replacements) == 0 {
			// scheduling produced zero new NodeClaims and we weren't expecting any, so this is valid.
			return nil
		}
		// if it produced no new NodeClaims, but we were expecting one we should re-simulate as there is likely a better
		// consolidation option now
		return NewValidationError(fmt.Errorf("scheduling simulation produced new results"))
	}

	// we need more than one replacement node which is never valid currently (all of our node replacement is m->1, never m->n)
	if len(results.NewNodeClaims) > 1 {
		return NewValidationError(fmt.Errorf("scheduling simulation produced new results"))
	}

	// we now know that scheduling simulation wants to create one new node
	if len(cmd.replacements) == 0 {
		// but we weren't expecting any new NodeClaims, so this is invalid
		return NewValidationError(fmt.Errorf("scheduling simulation produced new results"))
	}

	// We know that the scheduling simulation wants to create a new node and that the command we are verifying wants
	// to create a new node. The scheduling simulation doesn't apply any filtering to instance types, so it may include
	// instance types that we don't want to launch which were filtered out when the lifecycleCommand was created.  To
	// check if our lifecycleCommand is valid, we just want to ensure that the list of instance types we are considering
	// creating are a subset of what scheduling says we should create.  We check for a subset since the scheduling
	// simulation here does no price filtering, so it will include more expensive types.
	//
	// This is necessary since consolidation only wants cheaper NodeClaims.  Suppose consolidation determined we should delete
	// a 4xlarge and replace it with a 2xlarge. If things have changed and the scheduling simulation we just performed
	// now says that we need to launch a 4xlarge. It's still launching the correct number of NodeClaims, but it's just
	// as expensive or possibly more so we shouldn't validate.
	if !instanceTypesAreSubset(cmd.replacements[0].InstanceTypeOptions, results.NewNodeClaims[0].InstanceTypeOptions) {
		return NewValidationError(fmt.Errorf("scheduling simulation produced new results"))
	}

	// Now we know:
	// - current scheduling simulation says to create a new node with types T = {T_0, T_1, ..., T_n}
	// - our lifecycle command says to create a node with types {U_0, U_1, ..., U_n} where U is a subset of T
	return nil
}<|MERGE_RESOLUTION|>--- conflicted
+++ resolved
@@ -160,20 +160,14 @@
 }
 
 func (e *EmptinessValidator) validateCandidates(ctx context.Context, candidates ...*Candidate) ([]*Candidate, error) {
-<<<<<<< HEAD
 	// This GetCandidates call filters out nodes that were nominated
-=======
->>>>>>> 246a4855
 	validatedCandidates, err := GetCandidates(ctx, e.cluster, e.kubeClient, e.recorder, e.clock, e.cloudProvider, e.filter, GracefulDisruptionClass, e.queue)
 	if err != nil {
 		return nil, fmt.Errorf("constructing validation candidates, %w", err)
 	}
 	validatedCandidates = mapCandidates(candidates, validatedCandidates)
 	if len(validatedCandidates) == 0 {
-<<<<<<< HEAD
 		InvalidatedConsolidationTotal.Inc(map[string]string{ConsolidationTypeLabel: e.validationType, metrics.ReasonLabel: CandidatesFiltered})
-=======
->>>>>>> 246a4855
 		return nil, NewValidationError(fmt.Errorf("%d candidates are no longer valid", len(candidates)))
 	}
 	disruptionBudgetMapping, err := BuildDisruptionBudgetMapping(ctx, e.cluster, e.clock, e.kubeClient, e.cloudProvider, e.recorder, e.reason)
@@ -181,7 +175,7 @@
 		return nil, fmt.Errorf("building disruption budgets, %w", err)
 	}
 
-<<<<<<< HEAD
+
 	constrainedByBudgets := false
 	if valid := lo.Filter(validatedCandidates, func(cn *Candidate, _ int) bool {
 		if e.cluster.IsNodeNominated(cn.ProviderID()) {
@@ -189,10 +183,6 @@
 		}
 		if disruptionBudgetMapping[cn.NodePool.Name] == 0 {
 			constrainedByBudgets = true
-=======
-	if valid := lo.Filter(validatedCandidates, func(cn *Candidate, _ int) bool {
-		if e.cluster.IsNodeNominated(cn.ProviderID()) || disruptionBudgetMapping[cn.NodePool.Name] == 0 {
->>>>>>> 246a4855
 			return false
 		}
 		disruptionBudgetMapping[cn.NodePool.Name]--
@@ -200,15 +190,11 @@
 	}); len(valid) > 0 {
 		return valid, nil
 	}
-<<<<<<< HEAD
 	if constrainedByBudgets {
 		InvalidatedConsolidationTotal.Inc(map[string]string{ConsolidationTypeLabel: e.validationType, metrics.ReasonLabel: BlockingBudget})
 	}
 	InvalidatedConsolidationTotal.Inc(map[string]string{ConsolidationTypeLabel: e.validationType, metrics.ReasonLabel: CandidatesFiltered})
 	return nil, NewValidationError(fmt.Errorf("%d candidates failed validation because it they were nominated for a pod or would violate disruption budgets", len(candidates)))
-=======
-	return nil, NewValidationError(fmt.Errorf("a candidate failed validation because it was nominated for a pod or would violate disruption budgets"))
->>>>>>> 246a4855
 }
 
 // ValidateCandidates gets the current representation of the provided candidates and ensures that they are all still valid.
