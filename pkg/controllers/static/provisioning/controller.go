/*
Copyright The Kubernetes Authors.

Licensed under the Apache License, Version 2.0 (the "License");
you may not use this file except in compliance with the License.
You may obtain a copy of the License at

    http://www.apache.org/licenses/LICENSE-2.0

Unless required by applicable law or agreed to in writing, software
distributed under the License is distributed on an "AS IS" BASIS,
WITHOUT WARRANTIES OR CONDITIONS OF ANY KIND, either express or implied.
See the License for the specific language governing permissions and
limitations under the License.
*/

package static

import (
	"context"
	"fmt"
	"math"
	"time"

	"github.com/samber/lo"
	"k8s.io/utils/clock"
	controllerruntime "sigs.k8s.io/controller-runtime"
	"sigs.k8s.io/controller-runtime/pkg/builder"
	"sigs.k8s.io/controller-runtime/pkg/client"
	"sigs.k8s.io/controller-runtime/pkg/controller"
	"sigs.k8s.io/controller-runtime/pkg/event"
	"sigs.k8s.io/controller-runtime/pkg/log"
	"sigs.k8s.io/controller-runtime/pkg/manager"
	"sigs.k8s.io/controller-runtime/pkg/predicate"
	"sigs.k8s.io/controller-runtime/pkg/reconcile"

	"sigs.k8s.io/karpenter/pkg/controllers/provisioning"
	"sigs.k8s.io/karpenter/pkg/controllers/provisioning/scheduling"
	"sigs.k8s.io/karpenter/pkg/controllers/state"
	"sigs.k8s.io/karpenter/pkg/events"
	"sigs.k8s.io/karpenter/pkg/metrics"

	"sigs.k8s.io/karpenter/pkg/cloudprovider"

	v1 "sigs.k8s.io/karpenter/pkg/apis/v1"
	"sigs.k8s.io/karpenter/pkg/operator/injection"
	nodepoolutils "sigs.k8s.io/karpenter/pkg/utils/nodepool"
	"sigs.k8s.io/karpenter/pkg/utils/resources"
)

type Controller struct {
	kubeClient    client.Client
	cloudProvider cloudprovider.CloudProvider
	provisioner   *provisioning.Provisioner
	cluster       *state.Cluster
}

func NewController(kubeClient client.Client, cluster *state.Cluster, recorder events.Recorder, cloudProvider cloudprovider.CloudProvider, provisioner *provisioning.Provisioner, clock clock.Clock) *Controller {
	return &Controller{
		kubeClient:    kubeClient,
		cloudProvider: cloudProvider,
		cluster:       cluster,
		provisioner:   provisioning.NewProvisioner(kubeClient, recorder, cloudProvider, cluster, clock),
	}
}

// Reconcile the resource
// Requeue after computing Static NodePool to ensure we don't miss any events
func (c *Controller) Reconcile(ctx context.Context, np *v1.NodePool) (reconcile.Result, error) {
	ctx = injection.WithControllerName(ctx, "static.provisioning")

	if !nodepoolutils.IsManaged(np, c.cloudProvider) || !np.StatusConditions().Root().IsTrue() || np.Spec.Replicas == nil {
		return reconcile.Result{}, nil
	}

	// We need to wait until our representation of cluster is populated accurately with what we have in api-server or else
	// we would end up over provisioning due to misrepresentation of NodePoolState in our cluster state.
<<<<<<< HEAD
	// This usually happens when there are controller crashes
	if !c.cluster.Synced(ctx) {
=======
	// This usually happens when there is controller crash, so we check if the cluster has synced atleast once.
	if !c.cluster.HasSynced() && !c.cluster.Synced(ctx) {
>>>>>>> 61ac9aaf
		return reconcile.Result{RequeueAfter: time.Second}, nil
	}

	runningNodeClaims, _, nodesPendingDisruptionCount := c.cluster.NodePoolState.GetNodeCount(np.Name)
	desiredReplicas := lo.FromPtr(np.Spec.Replicas)
	// Size down of replicas will be handled in deprovisioning controller to drain nodes and delete NodeClaims
	// If there are drifting NodeClaims we need to count them as Active as disruption controller is in the process of creating replacements
	if int64(runningNodeClaims)+int64(nodesPendingDisruptionCount) >= desiredReplicas {
		return reconcile.Result{RequeueAfter: time.Minute}, nil
	}

	limit, ok := np.Spec.Limits[resources.Node]
	nodeLimit := lo.Ternary(ok, limit.Value(), int64(math.MaxInt64))
	countNodeClaimsToProvision := c.cluster.NodePoolState.ReserveNodeCount(np.Name, nodeLimit, desiredReplicas-int64(runningNodeClaims))

	if countNodeClaimsToProvision <= 0 {
		log.FromContext(ctx).Info("nodepool node limit reached")
		return reconcile.Result{RequeueAfter: time.Second * 30}, nil
	}

	log.FromContext(ctx).WithValues("current", runningNodeClaims, "desired", desiredReplicas, "provision-count", countNodeClaimsToProvision).
		Info("provisioning nodeclaims to satisfy replica count")

	nodeClaims := make([]*scheduling.NodeClaim, 0, countNodeClaimsToProvision)
	for range countNodeClaimsToProvision {
		nct := scheduling.NewNodeClaimTemplate(np)
		nodeClaims = append(nodeClaims, &scheduling.NodeClaim{
			NodeClaimTemplate: *nct,
		})
	}

	_, err := c.provisioner.CreateNodeClaims(ctx, nodeClaims, provisioning.WithReason(metrics.ProvisionedReason))
	if err != nil {
		return reconcile.Result{}, fmt.Errorf("creating nodeclaims, %w", err)
	}

	return reconcile.Result{RequeueAfter: time.Minute}, nil
}

func (c *Controller) Register(_ context.Context, m manager.Manager) error {
	return controllerruntime.NewControllerManagedBy(m).
		Named("static.provisioning").
		// Reoncile on NodePool Create and Update (when replicas change or when NodePool status moves from NotReady to Ready)
		For(&v1.NodePool{}, builder.WithPredicates(nodepoolutils.IsManagedPredicateFuncs(c.cloudProvider), nodepoolutils.IsStaticPredicateFuncs(),
			predicate.Funcs{
				CreateFunc: func(e event.CreateEvent) bool {
					return true
				},
				UpdateFunc: func(e event.UpdateEvent) bool {
					oldNP := e.ObjectOld.(*v1.NodePool)
					newNP := e.ObjectNew.(*v1.NodePool)
					return HasNodePoolReplicaOrStatusChanged(oldNP, newNP)
				},
				DeleteFunc: func(e event.DeleteEvent) bool {
					return false
				},
				GenericFunc: func(e event.GenericEvent) bool {
					return false
				},
			})).
		// We care about Static NodeClaims Deleting (Delete and Update event that has DeletionTimeStamp newly set) as we might have to provision
		Watches(&v1.NodeClaim{}, nodepoolutils.NodeClaimEventHandler(nodepoolutils.WithClient(c.kubeClient), nodepoolutils.WithStaticOnly), builder.WithPredicates(predicate.Funcs{
			CreateFunc: func(e event.CreateEvent) bool {
				return false
			},
			UpdateFunc: func(e event.UpdateEvent) bool {
				return e.ObjectOld.GetDeletionTimestamp().IsZero() && !e.ObjectNew.GetDeletionTimestamp().IsZero()
			},
			DeleteFunc: func(e event.DeleteEvent) bool {
				return true
			},
			GenericFunc: func(e event.GenericEvent) bool {
				return false
			},
		})).
		WithOptions(controller.Options{MaxConcurrentReconciles: 10}).
		Complete(reconcile.AsReconciler(m.GetClient(), c))
}

func HasNodePoolReplicaOrStatusChanged(oldNP, newNP *v1.NodePool) bool {
	return lo.FromPtr(oldNP.Spec.Replicas) != lo.FromPtr(newNP.Spec.Replicas) || (!oldNP.StatusConditions().Root().IsTrue() && newNP.StatusConditions().Root().IsTrue())
}<|MERGE_RESOLUTION|>--- conflicted
+++ resolved
@@ -75,13 +75,8 @@
 
 	// We need to wait until our representation of cluster is populated accurately with what we have in api-server or else
 	// we would end up over provisioning due to misrepresentation of NodePoolState in our cluster state.
-<<<<<<< HEAD
-	// This usually happens when there are controller crashes
-	if !c.cluster.Synced(ctx) {
-=======
 	// This usually happens when there is controller crash, so we check if the cluster has synced atleast once.
 	if !c.cluster.HasSynced() && !c.cluster.Synced(ctx) {
->>>>>>> 61ac9aaf
 		return reconcile.Result{RequeueAfter: time.Second}, nil
 	}
 
