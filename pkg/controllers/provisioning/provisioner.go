/*
Copyright The Kubernetes Authors.

Licensed under the Apache License, Version 2.0 (the "License");
you may not use this file except in compliance with the License.
You may obtain a copy of the License at

    http://www.apache.org/licenses/LICENSE-2.0

Unless required by applicable law or agreed to in writing, software
distributed under the License is distributed on an "AS IS" BASIS,
WITHOUT WARRANTIES OR CONDITIONS OF ANY KIND, either express or implied.
See the License for the specific language governing permissions and
limitations under the License.
*/

package provisioning

import (
	"context"
	"errors"
	"fmt"
	"strings"
	"time"

	"github.com/awslabs/operatorpkg/singleton"
	"github.com/prometheus/client_golang/prometheus"
	"github.com/samber/lo"
	"go.uber.org/multierr"
	appsv1 "k8s.io/api/apps/v1"
	corev1 "k8s.io/api/core/v1"
	"k8s.io/apimachinery/pkg/types"
	"k8s.io/apimachinery/pkg/util/sets"
	"k8s.io/client-go/util/workqueue"
	"k8s.io/klog/v2"
	controllerruntime "sigs.k8s.io/controller-runtime"
	"sigs.k8s.io/controller-runtime/pkg/client"
	"sigs.k8s.io/controller-runtime/pkg/manager"
	"sigs.k8s.io/controller-runtime/pkg/reconcile"

	"sigs.k8s.io/karpenter/pkg/operator/injection"

	nodeutil "sigs.k8s.io/karpenter/pkg/utils/node"

	"sigs.k8s.io/controller-runtime/pkg/log"

	v1 "sigs.k8s.io/karpenter/pkg/apis/v1"
	"sigs.k8s.io/karpenter/pkg/scheduling"
	"sigs.k8s.io/karpenter/pkg/utils/functional"
	"sigs.k8s.io/karpenter/pkg/utils/pretty"

	"sigs.k8s.io/karpenter/pkg/cloudprovider"
	scheduler "sigs.k8s.io/karpenter/pkg/controllers/provisioning/scheduling"
	"sigs.k8s.io/karpenter/pkg/controllers/state"
	"sigs.k8s.io/karpenter/pkg/events"
	"sigs.k8s.io/karpenter/pkg/metrics"
)

// LaunchOptions are the set of options that can be used to trigger certain
// actions and configuration during scheduling
type LaunchOptions struct {
	RecordPodNomination bool
	Reason              string
}

// RecordPodNomination causes nominate pod events to be recorded against the node.
func RecordPodNomination(o LaunchOptions) LaunchOptions {
	o.RecordPodNomination = true
	return o
}

func WithReason(reason string) func(LaunchOptions) LaunchOptions {
	return func(o LaunchOptions) LaunchOptions {
		o.Reason = reason
		return o
	}
}

// Provisioner waits for enqueued pods, batches them, creates capacity and binds the pods to the capacity.
type Provisioner struct {
	cloudProvider  cloudprovider.CloudProvider
	kubeClient     client.Client
	batcher        *Batcher
	volumeTopology *scheduler.VolumeTopology
	cluster        *state.Cluster
	recorder       events.Recorder
	cm             *pretty.ChangeMonitor
}

func NewProvisioner(kubeClient client.Client, recorder events.Recorder,
	cloudProvider cloudprovider.CloudProvider, cluster *state.Cluster,
) *Provisioner {
	p := &Provisioner{
		batcher:        NewBatcher(),
		cloudProvider:  cloudProvider,
		kubeClient:     kubeClient,
		volumeTopology: scheduler.NewVolumeTopology(kubeClient),
		cluster:        cluster,
		recorder:       recorder,
		cm:             pretty.NewChangeMonitor(),
	}
	return p
}

func (p *Provisioner) Trigger() {
	p.batcher.Trigger()
}

func (p *Provisioner) Register(_ context.Context, m manager.Manager) error {
	return controllerruntime.NewControllerManagedBy(m).
		Named("provisioner").
		WatchesRawSource(singleton.Source()).
		Complete(singleton.AsReconciler(p))
}

func (p *Provisioner) Reconcile(ctx context.Context) (result reconcile.Result, err error) {
	ctx = injection.WithControllerName(ctx, "provisioner")

	// Batch pods
	if triggered := p.batcher.Wait(ctx); !triggered {
		return reconcile.Result{RequeueAfter: singleton.RequeueImmediately}, nil
	}
	// We need to ensure that our internal cluster state mechanism is synced before we proceed
	// with making any scheduling decision off of our state nodes. Otherwise, we have the potential to make
	// a scheduling decision based on a smaller subset of nodes in our cluster state than actually exist.
	if !p.cluster.Synced(ctx) {
		log.FromContext(ctx).V(1).Info("waiting on cluster sync")
		return reconcile.Result{RequeueAfter: singleton.RequeueImmediately}, nil
	}

	// Schedule pods to potential nodes, exit if nothing to do
	results, err := p.Schedule(ctx)
	if err != nil {
		return reconcile.Result{}, err
	}
	if len(results.NewNodeClaims) == 0 {
		return reconcile.Result{RequeueAfter: singleton.RequeueImmediately}, nil
	}
	if _, err = p.CreateNodeClaims(ctx, results.NewNodeClaims, WithReason(metrics.ProvisioningReason), RecordPodNomination); err != nil {
		return reconcile.Result{}, err
	}
	return reconcile.Result{RequeueAfter: singleton.RequeueImmediately}, nil
}

// CreateNodeClaims launches nodes passed into the function in parallel. It returns a slice of the successfully created node
// names as well as a multierr of any errors that occurred while launching nodes
func (p *Provisioner) CreateNodeClaims(ctx context.Context, nodeClaims []*scheduler.NodeClaim, opts ...functional.Option[LaunchOptions]) ([]string, error) {
	// Create capacity and bind pods
	errs := make([]error, len(nodeClaims))
	nodeClaimNames := make([]string, len(nodeClaims))
	workqueue.ParallelizeUntil(ctx, len(nodeClaims), len(nodeClaims), func(i int) {
		// create a new context to avoid a data race on the ctx variable
		if name, err := p.Create(ctx, nodeClaims[i], opts...); err != nil {
			errs[i] = fmt.Errorf("creating node claim, %w", err)
		} else {
			nodeClaimNames[i] = name
		}
	})
	return nodeClaimNames, multierr.Combine(errs...)
}

func (p *Provisioner) GetPendingPods(ctx context.Context) ([]*corev1.Pod, error) {
	// filter for provisionable pods first, so we don't check for validity/PVCs on pods we won't provision anyway
	// (e.g. those owned by daemonsets)
	pods, err := nodeutil.GetProvisionablePods(ctx, p.kubeClient)
	if err != nil {
		return nil, fmt.Errorf("listing pods, %w", err)
	}
<<<<<<< HEAD
	return lo.Reject(pods, func(po *corev1.Pod, _ int) bool {
=======
	pods = lo.Reject(pods, func(po *v1.Pod, _ int) bool {
>>>>>>> 715c4469
		if err := p.Validate(ctx, po); err != nil {
			log.FromContext(ctx).WithValues("Pod", klog.KRef(po.Namespace, po.Name)).V(1).Info(fmt.Sprintf("ignoring pod, %s", err))
			return true
		}
		return false
	})
	p.consolidationWarnings(ctx, pods)
	return pods, nil
}

<<<<<<< HEAD
// consolidationWarnings potentially writes logs warning about possible unexpected interactions between scheduling
// constraints and consolidation
func (p *Provisioner) consolidationWarnings(ctx context.Context, po *corev1.Pod) {
=======
// consolidationWarnings potentially writes logs warning about possible unexpected interactions
// between scheduling constraints and consolidation
func (p *Provisioner) consolidationWarnings(ctx context.Context, pods []*v1.Pod) {
>>>>>>> 715c4469
	// We have pending pods that have preferred anti-affinity or topology spread constraints.  These can interact
	// unexpectedly with consolidation, so we warn once per hour when we see these pods.
	antiAffinityPods := lo.FilterMap(pods, func(po *v1.Pod, _ int) (client.ObjectKey, bool) {
		if po.Spec.Affinity != nil && po.Spec.Affinity.PodAntiAffinity != nil {
			if len(po.Spec.Affinity.PodAntiAffinity.PreferredDuringSchedulingIgnoredDuringExecution) != 0 {
				if p.cm.HasChanged(string(po.UID), "pod-antiaffinity") {
					return client.ObjectKeyFromObject(po), true
				}
			}
		}
<<<<<<< HEAD
	}
	for _, tsc := range po.Spec.TopologySpreadConstraints {
		if tsc.WhenUnsatisfiable == corev1.ScheduleAnyway {
			if p.cm.HasChanged(string(po.UID), "pod-topology-spread") {
				log.FromContext(ctx).Info(fmt.Sprintf("pod %s has a preferred TopologySpreadConstraint which can prevent consolidation", client.ObjectKeyFromObject(po)))
=======
		return client.ObjectKey{}, false
	})
	topologySpreadPods := lo.FilterMap(pods, func(po *v1.Pod, _ int) (client.ObjectKey, bool) {
		for _, tsc := range po.Spec.TopologySpreadConstraints {
			if tsc.WhenUnsatisfiable == v1.ScheduleAnyway {
				if p.cm.HasChanged(string(po.UID), "pod-topology-spread") {
					return client.ObjectKeyFromObject(po), true
				}
>>>>>>> 715c4469
			}
		}
		return client.ObjectKey{}, false
	})
	// We reduce the amount of logging that we do per-pod by grouping log lines like this together
	if len(antiAffinityPods) > 0 {
		log.FromContext(ctx).WithValues("pods", pretty.Slice(antiAffinityPods, 10)).Info("pod(s) have a preferred Anti-Affinity which can prevent consolidation")
	}
	if len(topologySpreadPods) > 0 {
		log.FromContext(ctx).WithValues("pods", pretty.Slice(topologySpreadPods, 10)).Info("pod(s) have a preferred TopologySpreadConstraint which can prevent consolidation")
	}
}

var ErrNodePoolsNotFound = errors.New("no nodepools found")

//nolint:gocyclo
func (p *Provisioner) NewScheduler(ctx context.Context, pods []*corev1.Pod, stateNodes []*state.StateNode) (*scheduler.Scheduler, error) {
	nodePoolList := &v1.NodePoolList{}
	err := p.kubeClient.List(ctx, nodePoolList)
	if err != nil {
		return nil, fmt.Errorf("listing node pools, %w", err)
	}
	nodePoolList.Items = lo.Filter(nodePoolList.Items, func(n v1.NodePool, _ int) bool {
		if err := n.RuntimeValidate(); err != nil {
			log.FromContext(ctx).WithValues("NodePool", klog.KRef("", n.Name)).Error(err, "nodepool failed validation")
			return false
		}
		return n.DeletionTimestamp.IsZero()
	})
	if len(nodePoolList.Items) == 0 {
		return nil, ErrNodePoolsNotFound
	}

	// nodeTemplates generated from NodePools are ordered by weight
	// since they are stored within a slice and scheduling
	// will always attempt to schedule on the first nodeTemplate
	nodePoolList.OrderByWeight()

	instanceTypes := map[string][]*cloudprovider.InstanceType{}
	domains := map[string]sets.Set[string]{}
	for _, nodePool := range nodePoolList.Items {
		// Get instance type options
		instanceTypeOptions, err := p.cloudProvider.GetInstanceTypes(ctx, lo.ToPtr(nodePool))
		if err != nil {
			// we just log an error and skip the provisioner to prevent a single mis-configured provisioner from stopping
			// all scheduling
			log.FromContext(ctx).WithValues("NodePool", klog.KRef("", nodePool.Name)).Error(err, "skipping, unable to resolve instance types")
			continue
		}
		if len(instanceTypeOptions) == 0 {
			log.FromContext(ctx).WithValues("NodePool", klog.KRef("", nodePool.Name)).Info("skipping, no resolved instance types found")

			continue
		}
		instanceTypes[nodePool.Name] = append(instanceTypes[nodePool.Name], instanceTypeOptions...)

		// Construct Topology Domains
		for _, instanceType := range instanceTypeOptions {
			// We need to intersect the instance type requirements with the current nodePool requirements.  This
			// ensures that something like zones from an instance type don't expand the universe of valid domains.
			requirements := scheduling.NewNodeSelectorRequirementsWithMinValues(nodePool.Spec.Template.Spec.Requirements...)
			requirements.Add(scheduling.NewLabelRequirements(nodePool.Spec.Template.Labels).Values()...)
			requirements.Add(instanceType.Requirements.Values()...)

			for key, requirement := range requirements {
				// This code used to execute a Union between domains[key] and requirement.Values().
				// The downside of this is that Union is immutable and takes a copy of the set it is executed upon.
				// This resulted in a lot of memory pressure on the heap and poor performance
				// https://github.com/aws/karpenter/issues/3565
				if domains[key] == nil {
					domains[key] = sets.New(requirement.Values()...)
				} else {
					domains[key].Insert(requirement.Values()...)
				}
			}
		}

		requirements := scheduling.NewNodeSelectorRequirementsWithMinValues(nodePool.Spec.Template.Spec.Requirements...)
		requirements.Add(scheduling.NewLabelRequirements(nodePool.Spec.Template.Labels).Values()...)
		for key, requirement := range requirements {
			if requirement.Operator() == corev1.NodeSelectorOpIn {
				// The following is a performance optimisation, for the explanation see the comment above
				if domains[key] == nil {
					domains[key] = sets.New(requirement.Values()...)
				} else {
					domains[key].Insert(requirement.Values()...)
				}
			}
		}
	}

	// inject topology constraints
	pods = p.injectVolumeTopologyRequirements(ctx, pods)

	// Calculate cluster topology
	topology, err := scheduler.NewTopology(ctx, p.kubeClient, p.cluster, domains, pods)
	if err != nil {
		return nil, fmt.Errorf("tracking topology counts, %w", err)
	}
	daemonSetPods, err := p.getDaemonSetPods(ctx)
	if err != nil {
		return nil, fmt.Errorf("getting daemon pods, %w", err)
	}
	return scheduler.NewScheduler(p.kubeClient, lo.ToSlicePtr(nodePoolList.Items), p.cluster, stateNodes, topology, instanceTypes, daemonSetPods, p.recorder), nil
}

func (p *Provisioner) Schedule(ctx context.Context) (scheduler.Results, error) {
	defer metrics.Measure(schedulingDuration)()
	start := time.Now()

	// We collect the nodes with their used capacities before we get the list of pending pods. This ensures that
	// the node capacities we schedule against are always >= what the actual capacity is at any given instance. This
	// prevents over-provisioning at the cost of potentially under-provisioning which will self-heal during the next
	// scheduling loop when we launch a new node.  When this order is reversed, our node capacity may be reduced by pods
	// that have bound which we then provision new un-needed capacity for.
	// -------
	// We don't consider the nodes that are MarkedForDeletion since this capacity shouldn't be considered
	// as persistent capacity for the cluster (since it will soon be removed). Additionally, we are scheduling for
	// the pods that are on these nodes so the MarkedForDeletion node capacity can't be considered.
	nodes := p.cluster.Nodes()

	// Get pods, exit if nothing to do
	pendingPods, err := p.GetPendingPods(ctx)
	if err != nil {
		return scheduler.Results{}, err
	}
	// Get pods from nodes that are preparing for deletion
	// We do this after getting the pending pods so that we undershoot if pods are
	// actively migrating from a node that is being deleted
	// NOTE: The assumption is that these nodes are cordoned and no additional pods will schedule to them
	deletingNodePods, err := nodes.Deleting().ReschedulablePods(ctx, p.kubeClient)
	if err != nil {
		return scheduler.Results{}, err
	}
	pods := append(pendingPods, deletingNodePods...)
	// nothing to schedule, so just return success
	if len(pods) == 0 {
		return scheduler.Results{}, nil
	}
	s, err := p.NewScheduler(ctx, pods, nodes.Active())
	if err != nil {
		if errors.Is(err, ErrNodePoolsNotFound) {
			log.FromContext(ctx).Info("no nodepools found")
			return scheduler.Results{}, nil
		}
		return scheduler.Results{}, fmt.Errorf("creating scheduler, %w", err)
	}
	results := s.Solve(ctx, pods).TruncateInstanceTypes(scheduler.MaxInstanceTypes)
	if len(results.NewNodeClaims) > 0 {
		log.FromContext(ctx).WithValues("Pods", pretty.Slice(lo.Map(pods, func(p *corev1.Pod, _ int) string { return klog.KRef(p.Namespace, p.Name).String() }), 5), "duration", time.Since(start)).Info("found provisionable pod(s)")
	}
	results.Record(ctx, p.recorder, p.cluster)
	return results, nil
}

func (p *Provisioner) Create(ctx context.Context, n *scheduler.NodeClaim, opts ...functional.Option[LaunchOptions]) (string, error) {
	ctx = log.IntoContext(ctx, log.FromContext(ctx).WithValues("NodePool", klog.KRef("", n.NodePoolName)))
	options := functional.ResolveOptions(opts...)
	latest := &v1.NodePool{}
	if err := p.kubeClient.Get(ctx, types.NamespacedName{Name: n.NodePoolName}, latest); err != nil {
		return "", fmt.Errorf("getting current resource usage, %w", err)
	}
	if err := latest.Spec.Limits.ExceededBy(latest.Status.Resources); err != nil {
		return "", err
	}
	nodeClaim := n.ToNodeClaim(latest)

	if err := p.kubeClient.Create(ctx, nodeClaim); err != nil {
		return "", err
	}
	instanceTypeRequirement, _ := lo.Find(nodeClaim.Spec.Requirements, func(req v1.NodeSelectorRequirementWithMinValues) bool {
		return req.Key == corev1.LabelInstanceTypeStable
	})

	log.FromContext(ctx).WithValues("NodeClaim", klog.KRef("", nodeClaim.Name), "requests", nodeClaim.Spec.Resources.Requests, "instance-types", instanceTypeList(instanceTypeRequirement.Values)).
		Info("created nodeclaim")
	metrics.NodeClaimsCreatedCounter.With(prometheus.Labels{
		metrics.ReasonLabel:       options.Reason,
		metrics.NodePoolLabel:     nodeClaim.Labels[v1.NodePoolLabelKey],
		metrics.CapacityTypeLabel: nodeClaim.Labels[v1.CapacityTypeLabelKey],
	}).Inc()
	// Update the nodeclaim manually in state to avoid evenutal consistency delay races with our watcher.
	// This is essential to avoiding races where disruption can create a replacement node, then immediately
	// requeue. This can race with controller-runtime's internal cache as it watches events on the cluster
	// to then trigger cluster state updates. Triggering it manually ensures that Karpenter waits for the
	// internal cache to sync before moving onto another disruption loop.
	p.cluster.UpdateNodeClaim(nodeClaim)
	if functional.ResolveOptions(opts...).RecordPodNomination {
		for _, pod := range n.Pods {
			p.recorder.Publish(scheduler.NominatePodEvent(pod, nil, nodeClaim))
		}
	}
	return nodeClaim.Name, nil
}

func instanceTypeList(names []string) string {
	var itSb strings.Builder
	for i, name := range names {
		// print the first 5 instance types only (indices 0-4)
		if i > 4 {
			lo.Must(fmt.Fprintf(&itSb, " and %d other(s)", len(names)-i))
			break
		} else if i > 0 {
			lo.Must(fmt.Fprint(&itSb, ", "))
		}
		lo.Must(fmt.Fprint(&itSb, name))
	}
	return itSb.String()
}

func (p *Provisioner) getDaemonSetPods(ctx context.Context) ([]*corev1.Pod, error) {
	daemonSetList := &appsv1.DaemonSetList{}
	if err := p.kubeClient.List(ctx, daemonSetList); err != nil {
		return nil, fmt.Errorf("listing daemonsets, %w", err)
	}

	return lo.Map(daemonSetList.Items, func(d appsv1.DaemonSet, _ int) *corev1.Pod {
		pod := p.cluster.GetDaemonSetPod(&d)
		if pod == nil {
			pod = &corev1.Pod{Spec: d.Spec.Template.Spec}
		}
		// Replacing retrieved pod affinity with daemonset pod template required node affinity since this is overridden
		// by the daemonset controller during pod creation
		// https://github.com/kubernetes/kubernetes/blob/c5cf0ac1889f55ab51749798bec684aed876709d/pkg/controller/daemon/util/daemonset_util.go#L176
		if d.Spec.Template.Spec.Affinity != nil && d.Spec.Template.Spec.Affinity.NodeAffinity != nil && d.Spec.Template.Spec.Affinity.NodeAffinity.RequiredDuringSchedulingIgnoredDuringExecution != nil {
			if pod.Spec.Affinity == nil {
				pod.Spec.Affinity = &corev1.Affinity{}
			}
			if pod.Spec.Affinity.NodeAffinity == nil {
				pod.Spec.Affinity.NodeAffinity = &corev1.NodeAffinity{}
			}
			pod.Spec.Affinity.NodeAffinity.RequiredDuringSchedulingIgnoredDuringExecution = d.Spec.Template.Spec.Affinity.NodeAffinity.RequiredDuringSchedulingIgnoredDuringExecution
		}
		return pod
	}), nil
}

func (p *Provisioner) Validate(ctx context.Context, pod *corev1.Pod) error {
	return multierr.Combine(
		validateKarpenterManagedLabelCanExist(pod),
		validateNodeSelector(pod),
		validateAffinity(pod),
		p.volumeTopology.ValidatePersistentVolumeClaims(ctx, pod),
	)
}

// validateKarpenterManagedLabelCanExist provides a more clear error message in the event of scheduling a pod that specifically doesn't
// want to run on a Karpenter node (e.g. a Karpenter controller replica).
func validateKarpenterManagedLabelCanExist(p *corev1.Pod) error {
	for _, req := range scheduling.NewPodRequirements(p) {
		if req.Key == v1.NodePoolLabelKey && req.Operator() == corev1.NodeSelectorOpDoesNotExist {
			return fmt.Errorf("configured to not run on a Karpenter provisioned node via the %s %s requirement",
				v1.NodePoolLabelKey, corev1.NodeSelectorOpDoesNotExist)
		}
	}
	return nil
}

func (p *Provisioner) injectVolumeTopologyRequirements(ctx context.Context, pods []*corev1.Pod) []*corev1.Pod {
	var schedulablePods []*corev1.Pod
	for _, pod := range pods {
		if err := p.volumeTopology.Inject(ctx, pod); err != nil {
			log.FromContext(ctx).WithValues("Pod", klog.KRef(pod.Namespace, pod.Name)).Error(err, "failed getting volume topology requirements")
		} else {
			schedulablePods = append(schedulablePods, pod)
		}
	}
	return schedulablePods
}

func validateNodeSelector(p *corev1.Pod) (errs error) {
	terms := lo.MapToSlice(p.Spec.NodeSelector, func(k string, v string) corev1.NodeSelectorTerm {
		return corev1.NodeSelectorTerm{
			MatchExpressions: []corev1.NodeSelectorRequirement{
				{
					Key:      k,
					Operator: corev1.NodeSelectorOpIn,
					Values:   []string{v},
				},
			},
		}
	})
	for _, term := range terms {
		errs = multierr.Append(errs, validateNodeSelectorTerm(term))
	}
	return errs
}

func validateAffinity(p *corev1.Pod) (errs error) {
	if p.Spec.Affinity == nil {
		return nil
	}
	if p.Spec.Affinity.NodeAffinity != nil {
		for _, term := range p.Spec.Affinity.NodeAffinity.PreferredDuringSchedulingIgnoredDuringExecution {
			errs = multierr.Append(errs, validateNodeSelectorTerm(term.Preference))
		}
		if p.Spec.Affinity.NodeAffinity.RequiredDuringSchedulingIgnoredDuringExecution != nil {
			for _, term := range p.Spec.Affinity.NodeAffinity.RequiredDuringSchedulingIgnoredDuringExecution.NodeSelectorTerms {
				errs = multierr.Append(errs, validateNodeSelectorTerm(term))
			}
		}
	}
	return errs
}

func validateNodeSelectorTerm(term corev1.NodeSelectorTerm) (errs error) {
	if term.MatchFields != nil {
		errs = multierr.Append(errs, fmt.Errorf("node selector term with matchFields is not supported"))
	}
	if term.MatchExpressions != nil {
		for _, requirement := range term.MatchExpressions {
			errs = multierr.Append(errs, v1.ValidateRequirement(v1.NodeSelectorRequirementWithMinValues{
				NodeSelectorRequirement: requirement,
			}))
		}
	}
	return errs
}<|MERGE_RESOLUTION|>--- conflicted
+++ resolved
@@ -166,11 +166,7 @@
 	if err != nil {
 		return nil, fmt.Errorf("listing pods, %w", err)
 	}
-<<<<<<< HEAD
-	return lo.Reject(pods, func(po *corev1.Pod, _ int) bool {
-=======
-	pods = lo.Reject(pods, func(po *v1.Pod, _ int) bool {
->>>>>>> 715c4469
+	pods = lo.Reject(pods, func(po *corev1.Pod, _ int) bool {
 		if err := p.Validate(ctx, po); err != nil {
 			log.FromContext(ctx).WithValues("Pod", klog.KRef(po.Namespace, po.Name)).V(1).Info(fmt.Sprintf("ignoring pod, %s", err))
 			return true
@@ -181,15 +177,9 @@
 	return pods, nil
 }
 
-<<<<<<< HEAD
-// consolidationWarnings potentially writes logs warning about possible unexpected interactions between scheduling
-// constraints and consolidation
-func (p *Provisioner) consolidationWarnings(ctx context.Context, po *corev1.Pod) {
-=======
 // consolidationWarnings potentially writes logs warning about possible unexpected interactions
 // between scheduling constraints and consolidation
-func (p *Provisioner) consolidationWarnings(ctx context.Context, pods []*v1.Pod) {
->>>>>>> 715c4469
+func (p *Provisioner) consolidationWarnings(ctx context.Context, pods []*corev1.Pod) {
 	// We have pending pods that have preferred anti-affinity or topology spread constraints.  These can interact
 	// unexpectedly with consolidation, so we warn once per hour when we see these pods.
 	antiAffinityPods := lo.FilterMap(pods, func(po *v1.Pod, _ int) (client.ObjectKey, bool) {
@@ -200,13 +190,6 @@
 				}
 			}
 		}
-<<<<<<< HEAD
-	}
-	for _, tsc := range po.Spec.TopologySpreadConstraints {
-		if tsc.WhenUnsatisfiable == corev1.ScheduleAnyway {
-			if p.cm.HasChanged(string(po.UID), "pod-topology-spread") {
-				log.FromContext(ctx).Info(fmt.Sprintf("pod %s has a preferred TopologySpreadConstraint which can prevent consolidation", client.ObjectKeyFromObject(po)))
-=======
 		return client.ObjectKey{}, false
 	})
 	topologySpreadPods := lo.FilterMap(pods, func(po *v1.Pod, _ int) (client.ObjectKey, bool) {
@@ -215,7 +198,6 @@
 				if p.cm.HasChanged(string(po.UID), "pod-topology-spread") {
 					return client.ObjectKeyFromObject(po), true
 				}
->>>>>>> 715c4469
 			}
 		}
 		return client.ObjectKey{}, false
