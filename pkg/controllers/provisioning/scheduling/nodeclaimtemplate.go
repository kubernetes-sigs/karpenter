/*
Copyright The Kubernetes Authors.

Licensed under the Apache License, Version 2.0 (the "License");
you may not use this file except in compliance with the License.
You may obtain a copy of the License at

    http://www.apache.org/licenses/LICENSE-2.0

Unless required by applicable law or agreed to in writing, software
distributed under the License is distributed on an "AS IS" BASIS,
WITHOUT WARRANTIES OR CONDITIONS OF ANY KIND, either express or implied.
See the License for the specific language governing permissions and
limitations under the License.
*/

package scheduling

import (
	"fmt"

	"github.com/awslabs/operatorpkg/object"
	"github.com/samber/lo"
	corev1 "k8s.io/api/core/v1"
	metav1 "k8s.io/apimachinery/pkg/apis/meta/v1"
	"k8s.io/apimachinery/pkg/types"

	v1 "sigs.k8s.io/karpenter/pkg/apis/v1"
	"sigs.k8s.io/karpenter/pkg/cloudprovider"
	"sigs.k8s.io/karpenter/pkg/scheduling"
)

// DefaultTerminationGracePeriod is used as runtime defaulting for TerminationGracePeriod on the NodeClaim
// This would be a mechanism to allow cloud providers to enforce a TerminationGracePeriod on all node
// provisioned by Karpenter
var DefaultTerminationGracePeriod *metav1.Duration = nil

// MaxInstanceTypes is a constant that restricts the number of instance types to be sent for launch. Note that this
// is intentionally changed to var just to help in testing the code.
var MaxInstanceTypes = 600

// NodeClaimTemplate encapsulates the fields required to create a node and mirrors
// the fields in NodePool. These structs are maintained separately in order
// for fields like Requirements to be able to be stored more efficiently.
type NodeClaimTemplate struct {
	v1.NodeClaim

	NodePoolName        string
	NodePoolUUID        types.UID
	NodePoolWeight      int32
	InstanceTypeOptions cloudprovider.InstanceTypes
	Requirements        scheduling.Requirements
	IsStaticNodeClaim   bool
}

func NewNodeClaimTemplate(nodePool *v1.NodePool) *NodeClaimTemplate {
	nct := &NodeClaimTemplate{
		NodeClaim:         *nodePool.Spec.Template.ToNodeClaim(),
		NodePoolName:      nodePool.Name,
		NodePoolUUID:      nodePool.UID,
		NodePoolWeight:    lo.FromPtr(nodePool.Spec.Weight),
		Requirements:      scheduling.NewRequirements(),
		IsStaticNodeClaim: nodePool.Spec.Replicas != nil,
	}
	nct.Annotations = lo.Assign(nct.Annotations, map[string]string{
		v1.NodePoolHashAnnotationKey:        nodePool.Hash(),
		v1.NodePoolHashVersionAnnotationKey: v1.NodePoolHashVersion,
	})
	nct.Labels = lo.Assign(nct.Labels, map[string]string{
		v1.NodePoolLabelKey: nodePool.Name,
		v1.NodeClassLabelKey(nodePool.Spec.Template.Spec.NodeClassRef.GroupKind()): nodePool.Spec.Template.Spec.NodeClassRef.Name,
	})
	nct.Requirements.Add(scheduling.NewNodeSelectorRequirementsWithMinValues(nct.Spec.Requirements...).Values()...)
	nct.Requirements.Add(scheduling.NewLabelRequirements(nct.Labels).Values()...)
	return nct
}

func (i *NodeClaimTemplate) ToNodeClaim() *v1.NodeClaim {
<<<<<<< HEAD
	// Inject instanceType requirements for NodeClaims belonging to dynamic NodePool
	// For static we let cloudprovider.Create()
	if !i.IsStaticNodeClaim {
		// Order the instance types by price and only take the first 100 of them to decrease the instance type size in the requirements
		instanceTypes := lo.Slice(i.InstanceTypeOptions.OrderByPrice(i.Requirements), 0, MaxInstanceTypes)
		i.Requirements.Add(scheduling.NewRequirementWithFlexibility(corev1.LabelInstanceTypeStable, corev1.NodeSelectorOpIn, i.Requirements.Get(corev1.LabelInstanceTypeStable).MinValues, lo.Map(instanceTypes, func(i *cloudprovider.InstanceType, _ int) string {
			return i.Name
		})...))
	}
=======
	// Order the instance types by price and only take up to MaxInstanceTypes of them to decrease the instance type size in the requirements
	instanceTypes := lo.Slice(i.InstanceTypeOptions.OrderByPrice(i.Requirements), 0, MaxInstanceTypes)
	i.Requirements.Add(scheduling.NewRequirementWithFlexibility(corev1.LabelInstanceTypeStable, corev1.NodeSelectorOpIn, i.Requirements.Get(corev1.LabelInstanceTypeStable).MinValues, lo.Map(instanceTypes, func(i *cloudprovider.InstanceType, _ int) string {
		return i.Name
	})...))
>>>>>>> d8f9f2fa

	nc := &v1.NodeClaim{
		ObjectMeta: metav1.ObjectMeta{
			GenerateName: fmt.Sprintf("%s-", i.NodePoolName),
			Annotations:  i.Annotations,
			Labels:       i.Labels,
			OwnerReferences: []metav1.OwnerReference{
				{
					APIVersion:         object.GVK(&v1.NodePool{}).GroupVersion().String(),
					Kind:               object.GVK(&v1.NodePool{}).Kind,
					Name:               i.NodePoolName,
					UID:                i.NodePoolUUID,
					BlockOwnerDeletion: lo.ToPtr(true),
				},
			},
		},
		Spec: i.Spec,
	}
	nc.Spec.Requirements = i.Requirements.NodeSelectorRequirements()
	if nc.Spec.TerminationGracePeriod == nil {
		nc.Spec.TerminationGracePeriod = DefaultTerminationGracePeriod
	}

	return nc
}<|MERGE_RESOLUTION|>--- conflicted
+++ resolved
@@ -76,23 +76,15 @@
 }
 
 func (i *NodeClaimTemplate) ToNodeClaim() *v1.NodeClaim {
-<<<<<<< HEAD
 	// Inject instanceType requirements for NodeClaims belonging to dynamic NodePool
 	// For static we let cloudprovider.Create()
 	if !i.IsStaticNodeClaim {
-		// Order the instance types by price and only take the first 100 of them to decrease the instance type size in the requirements
+		// Order the instance types by price and only take up to MaxInstanceTypes of them to decrease the instance type size in the requirements
 		instanceTypes := lo.Slice(i.InstanceTypeOptions.OrderByPrice(i.Requirements), 0, MaxInstanceTypes)
 		i.Requirements.Add(scheduling.NewRequirementWithFlexibility(corev1.LabelInstanceTypeStable, corev1.NodeSelectorOpIn, i.Requirements.Get(corev1.LabelInstanceTypeStable).MinValues, lo.Map(instanceTypes, func(i *cloudprovider.InstanceType, _ int) string {
 			return i.Name
 		})...))
 	}
-=======
-	// Order the instance types by price and only take up to MaxInstanceTypes of them to decrease the instance type size in the requirements
-	instanceTypes := lo.Slice(i.InstanceTypeOptions.OrderByPrice(i.Requirements), 0, MaxInstanceTypes)
-	i.Requirements.Add(scheduling.NewRequirementWithFlexibility(corev1.LabelInstanceTypeStable, corev1.NodeSelectorOpIn, i.Requirements.Get(corev1.LabelInstanceTypeStable).MinValues, lo.Map(instanceTypes, func(i *cloudprovider.InstanceType, _ int) string {
-		return i.Name
-	})...))
->>>>>>> d8f9f2fa
 
 	nc := &v1.NodeClaim{
 		ObjectMeta: metav1.ObjectMeta{
