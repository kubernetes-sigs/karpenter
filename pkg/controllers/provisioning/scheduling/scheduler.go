--- conflicted
+++ resolved
@@ -163,14 +163,8 @@
 	if newCount == 0 {
 		return
 	}
-<<<<<<< HEAD
-	logging.FromContext(ctx).Infof("found %d provisionable pod(s)", len(pods))
+	logging.FromContext(ctx).With("pod-count", len(pods)).Infof("found provisionable pod(s)")
 	logging.FromContext(ctx).Infof("computed %d new node(s) will fit %d pod(s)", len(s.nodes), newCount)
-=======
-	logging.FromContext(ctx).With("pod-count", len(pods)).Infof("Found provisionable pod(s)")
-	logging.FromContext(ctx).Infof("Computed %d new node(s) will fit %d pod(s)", len(s.nodes), newCount)
->>>>>>> 9d0f51e9
-
 	// Report in flight nodes, or exit to avoid log spam
 	inflightCount := 0
 	existingCount := 0
