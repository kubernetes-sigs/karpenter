/*
Copyright The Kubernetes Authors.

Licensed under the Apache License, Version 2.0 (the "License");
you may not use this file except in compliance with the License.
You may obtain a copy of the License at

    http://www.apache.org/licenses/LICENSE-2.0

Unless required by applicable law or agreed to in writing, software
distributed under the License is distributed on an "AS IS" BASIS,
WITHOUT WARRANTIES OR CONDITIONS OF ANY KIND, either express or implied.
See the License for the specific language governing permissions and
limitations under the License.
*/

package terminator

import (
	"context"
	"errors"
	"fmt"
	"sync"
	"time"

	"github.com/awslabs/operatorpkg/serrors"
	"github.com/samber/lo"
	"golang.org/x/time/rate"
	corev1 "k8s.io/api/core/v1"
	policyv1 "k8s.io/api/policy/v1"
	apierrors "k8s.io/apimachinery/pkg/api/errors"
	metav1 "k8s.io/apimachinery/pkg/apis/meta/v1"
	"k8s.io/apimachinery/pkg/types"
	"k8s.io/apimachinery/pkg/util/sets"
	"k8s.io/client-go/util/workqueue"
	"k8s.io/klog/v2"
	controllerruntime "sigs.k8s.io/controller-runtime"
	"sigs.k8s.io/controller-runtime/pkg/client"
	"sigs.k8s.io/controller-runtime/pkg/controller"
	"sigs.k8s.io/controller-runtime/pkg/event"
	"sigs.k8s.io/controller-runtime/pkg/handler"
	"sigs.k8s.io/controller-runtime/pkg/log"
	"sigs.k8s.io/controller-runtime/pkg/manager"
	"sigs.k8s.io/controller-runtime/pkg/reconcile"
	"sigs.k8s.io/controller-runtime/pkg/source"

	v1 "sigs.k8s.io/karpenter/pkg/apis/v1"
	terminatorevents "sigs.k8s.io/karpenter/pkg/controllers/node/termination/terminator/events"
	"sigs.k8s.io/karpenter/pkg/events"
	"sigs.k8s.io/karpenter/pkg/operator/injection"
	utilscontroller "sigs.k8s.io/karpenter/pkg/utils/controller"
	nodeutils "sigs.k8s.io/karpenter/pkg/utils/node"
	podutils "sigs.k8s.io/karpenter/pkg/utils/pod"
)

const (
	evictionQueueBaseDelay = 100 * time.Millisecond
	evictionQueueMaxDelay  = 10 * time.Second
	minReconciles          = 100
	maxReconciles          = 5000
	minQPS                 = 100

	multiplePodDisruptionBudgetsError = "This pod has more than one PodDisruptionBudget, which the eviction subresource does not support."
)

type NodeDrainError struct {
	error
}

func NewNodeDrainError(err error) *NodeDrainError {
	return &NodeDrainError{error: err}
}

func IsNodeDrainError(err error) bool {
	if err == nil {
		return false
	}
	var nodeDrainErr *NodeDrainError
	return errors.As(err, &nodeDrainErr)
}

type QueueKey struct {
	types.NamespacedName
	UID types.UID
}

func NewQueueKey(pod *corev1.Pod) QueueKey {
	return QueueKey{
		NamespacedName: client.ObjectKeyFromObject(pod),
		UID:            pod.UID,
	}
}

type Queue struct {
	sync.Mutex

	source chan event.TypedGenericEvent[*corev1.Pod]
	set    sets.Set[QueueKey]

	kubeClient client.Client
	recorder   events.Recorder
}

func NewQueue(kubeClient client.Client, recorder events.Recorder) *Queue {
	return &Queue{
		source:     make(chan event.TypedGenericEvent[*corev1.Pod], 10000),
		set:        sets.New[QueueKey](),
		kubeClient: kubeClient,
		recorder:   recorder,
	}
}

func (q *Queue) Name() string {
	return "eviction-queue"
}

func (q *Queue) Register(ctx context.Context, m manager.Manager) error {
<<<<<<< HEAD
	cpuCount := utilscontroller.CPUCount(ctx)
	maxConcurrentReconciles := utilscontroller.LinearScaleReconciles(cpuCount, minReconciles, maxReconciles)
	log.FromContext(ctx).Info("eviction-queue maxConcurrentReconciles set", "maxConcurrentReconciles", maxConcurrentReconciles)
	qps, bucketSize := utilscontroller.GetTypedBucketConfigs(minQPS, minReconciles, maxConcurrentReconciles)
=======
	maxConcurrentReconciles := utilscontroller.LinearScaleReconciles(utilscontroller.CPUCount(ctx), 100, 5000)
	log.FromContext(ctx).V(1).Info("eviction-queue maxConcurrentReconciles set", "maxConcurrentReconciles", maxConcurrentReconciles)
>>>>>>> 84645aba
	return controllerruntime.NewControllerManagedBy(m).
		Named(q.Name()).
		WatchesRawSource(source.Channel(q.source, handler.TypedFuncs[*corev1.Pod, reconcile.Request]{
			GenericFunc: func(_ context.Context, e event.TypedGenericEvent[*corev1.Pod], queue workqueue.TypedRateLimitingInterface[reconcile.Request]) {
				queue.Add(reconcile.Request{
					NamespacedName: client.ObjectKeyFromObject(e.Object),
				})
			},
		})).
		WithOptions(controller.Options{
			RateLimiter: workqueue.NewTypedMaxOfRateLimiter[reconcile.Request](
				workqueue.NewTypedItemExponentialFailureRateLimiter[reconcile.Request](evictionQueueBaseDelay, evictionQueueMaxDelay),
				// qps scales linearly with concurrentReconciles, bucket size is 10 * qps
				&workqueue.TypedBucketRateLimiter[reconcile.Request]{Limiter: rate.NewLimiter(rate.Limit(qps), bucketSize)},
			),
			MaxConcurrentReconciles: maxConcurrentReconciles,
		}).
		Complete(reconcile.AsReconciler(m.GetClient(), q))
}

// Add adds pods to the Queue
func (q *Queue) Add(pods ...*corev1.Pod) {
	q.Lock()
	defer q.Unlock()

	for _, pod := range pods {
		qk := NewQueueKey(pod)
		if !q.set.Has(qk) {
			q.set.Insert(qk)
			q.source <- event.TypedGenericEvent[*corev1.Pod]{Object: pod}
		}
	}
}

func (q *Queue) Has(pod *corev1.Pod) bool {
	q.Lock()
	defer q.Unlock()

	return q.set.Has(NewQueueKey(pod))
}

func (q *Queue) Reconcile(ctx context.Context, pod *corev1.Pod) (reconcile.Result, error) {
	ctx = injection.WithControllerName(ctx, q.Name())

	if !q.Has(pod) {
		//This is a different pod than the one the queue, we should exit without evicting
		//This race happens when a pod is replaced with one that has the same namespace and name
		//but a different UID after the original pod is added to the queue but before the
		//controller can reconcile on it
		return reconcile.Result{}, nil
	}
	// Evict the pod
	if err := q.kubeClient.SubResource("eviction").Create(ctx,
		pod,
		&policyv1.Eviction{
			DeleteOptions: &metav1.DeleteOptions{
				Preconditions: &metav1.Preconditions{
					UID: lo.ToPtr(pod.UID),
				},
			},
		}); err != nil {
		var apiStatus apierrors.APIStatus
		var message string
		if errors.As(err, &apiStatus) {
			code := apiStatus.Status().Code
			message = apiStatus.Status().Message
			NodesEvictionRequestsTotal.Inc(map[string]string{CodeLabel: fmt.Sprint(code)})
		}
		// status codes for the eviction API are defined here:
		// https://kubernetes.io/docs/concepts/scheduling-eviction/api-eviction/#how-api-initiated-eviction-works
		if apierrors.IsNotFound(err) || apierrors.IsConflict(err) {
			// 404 - The pod no longer exists
			// https://github.com/kubernetes/kubernetes/blob/ad19beaa83363de89a7772f4d5af393b85ce5e61/pkg/registry/core/pod/storage/eviction.go#L160
			// 409 - The pod exists, but it is not the same pod that we initiated the eviction on
			// https://github.com/kubernetes/kubernetes/blob/ad19beaa83363de89a7772f4d5af393b85ce5e61/pkg/registry/core/pod/storage/eviction.go#L318
			return reconcile.Result{}, nil
		}
		// The pod exists and is the same pod, we need to continue
		// 429 - PDB violation
		// Regardless of whether the PDBs allow disruptions, Kubernetes doesn't support multiple PDBs on a single pod:
		// https://github.com/kubernetes/kubernetes/blob/84cacae7046df93c1f6f8ea97c912d948e1ad06a/pkg/registry/core/pod/storage/eviction.go#L226
		if apierrors.IsTooManyRequests(err) || message == multiplePodDisruptionBudgetsError {
			node, err2 := podutils.NodeForPod(ctx, q.kubeClient, pod)
			if err2 != nil {
				return reconcile.Result{}, err2
			}
			errorMessage := lo.Ternary(message == multiplePodDisruptionBudgetsError, "eviction does not support multiple PDBs", "evicting pod violates a PDB")
			q.recorder.Publish(terminatorevents.NodeFailedToDrain(node, serrors.Wrap(errors.New(errorMessage), "Pod", klog.KRef(pod.Namespace, pod.Name))))
			return reconcile.Result{Requeue: true}, nil
		}
		// Its not a PDB, we should requeue
		return reconcile.Result{}, err
	}
	NodesEvictionRequestsTotal.Inc(map[string]string{CodeLabel: "200"})
	reason := evictionReason(ctx, pod, q.kubeClient)
	q.recorder.Publish(terminatorevents.EvictPod(pod, reason))
	PodsDrainedTotal.Inc(map[string]string{ReasonLabel: reason})

	q.Lock()
	defer q.Unlock()
	q.set.Delete(NewQueueKey(pod))
	return reconcile.Result{}, nil
}

func evictionReason(ctx context.Context, pod *corev1.Pod, kubeClient client.Client) string {
	node, err := podutils.NodeForPod(ctx, kubeClient, pod)
	if err != nil {
		log.FromContext(ctx).V(1).Error(err, "pod has no node, failed looking up pod eviction reason")
		return ""
	}
	nodeClaim, err := nodeutils.NodeClaimForNode(ctx, kubeClient, node)
	if err != nil {
		log.FromContext(ctx).V(1).Error(err, "node has no nodeclaim, failed looking up pod eviction reason")
		return ""
	}
	if cond := nodeClaim.StatusConditions().Get(v1.ConditionTypeDisruptionReason); cond.IsTrue() {
		return cond.Reason
	}
	return "Forceful Termination"
}<|MERGE_RESOLUTION|>--- conflicted
+++ resolved
@@ -56,9 +56,6 @@
 const (
 	evictionQueueBaseDelay = 100 * time.Millisecond
 	evictionQueueMaxDelay  = 10 * time.Second
-	minReconciles          = 100
-	maxReconciles          = 5000
-	minQPS                 = 100
 
 	multiplePodDisruptionBudgetsError = "This pod has more than one PodDisruptionBudget, which the eviction subresource does not support."
 )
@@ -115,15 +112,9 @@
 }
 
 func (q *Queue) Register(ctx context.Context, m manager.Manager) error {
-<<<<<<< HEAD
-	cpuCount := utilscontroller.CPUCount(ctx)
-	maxConcurrentReconciles := utilscontroller.LinearScaleReconciles(cpuCount, minReconciles, maxReconciles)
-	log.FromContext(ctx).Info("eviction-queue maxConcurrentReconciles set", "maxConcurrentReconciles", maxConcurrentReconciles)
-	qps, bucketSize := utilscontroller.GetTypedBucketConfigs(minQPS, minReconciles, maxConcurrentReconciles)
-=======
 	maxConcurrentReconciles := utilscontroller.LinearScaleReconciles(utilscontroller.CPUCount(ctx), 100, 5000)
 	log.FromContext(ctx).V(1).Info("eviction-queue maxConcurrentReconciles set", "maxConcurrentReconciles", maxConcurrentReconciles)
->>>>>>> 84645aba
+	qps, bucketSize := utilscontroller.GetTypedBucketConfigs(100, minReconciles, maxConcurrentReconciles)
 	return controllerruntime.NewControllerManagedBy(m).
 		Named(q.Name()).
 		WatchesRawSource(source.Channel(q.source, handler.TypedFuncs[*corev1.Pod, reconcile.Request]{
