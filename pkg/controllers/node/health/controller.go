--- conflicted
+++ resolved
@@ -83,8 +83,6 @@
 	}
 	ctx = log.IntoContext(ctx, log.FromContext(ctx).WithValues("NodeClaim", klog.KObj(nodeClaim)))
 
-<<<<<<< HEAD
-=======
 	unhealthyNodeCondition, policyTerminationDuration := c.findUnhealthyConditions(node)
 	if unhealthyNodeCondition == nil {
 		return reconcile.Result{}, nil
@@ -97,7 +95,6 @@
 		return reconcile.Result{RequeueAfter: terminationTime.Sub(c.clock.Now())}, nil
 	}
 
->>>>>>> 69517b23
 	// If a nodeclaim does have a nodepool label, validate the nodeclaims inside the nodepool are healthy (i.e bellow the allowed threshold)
 	// In the case of standalone nodeclaim, validate the nodes inside the cluster are healthy before proceeding
 	// to repair the nodes
