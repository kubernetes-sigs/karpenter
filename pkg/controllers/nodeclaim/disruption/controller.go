--- conflicted
+++ resolved
@@ -89,23 +89,8 @@
 	if err := c.kubeClient.Get(ctx, types.NamespacedName{Name: nodePoolName}, nodePool); err != nil {
 		return reconcile.Result{}, client.IgnoreNotFound(err)
 	}
-<<<<<<< HEAD
-	var results []reconcile.Result
-	var errs error
-	reconcilers := []nodeClaimReconciler{
-		c.drift,
-		c.consolidation,
-	}
-	for _, reconciler := range reconcilers {
-		res, err := reconciler.Reconcile(ctx, nodePool, nodeClaim)
-		errs = multierr.Append(errs, err)
-		results = append(results, res)
-	}
-	if !equality.Semantic.DeepEqual(stored.Status, nodeClaim.Status) {
-=======
 	results, errs := c.runReconcilers(ctx, nodePool, nodeClaim)
 	if !equality.Semantic.DeepEqual(stored, nodeClaim) {
->>>>>>> 38e728c9
 		// We use client.MergeFromWithOptimisticLock because patching a list with a JSON merge patch
 		// can cause races due to the fact that it fully replaces the list on a change
 		// Here, we are updating the status condition list
