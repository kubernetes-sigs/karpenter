/*
Copyright The Kubernetes Authors.

Licensed under the Apache License, Version 2.0 (the "License");
you may not use this file except in compliance with the License.
You may obtain a copy of the License at

    http://www.apache.org/licenses/LICENSE-2.0

Unless required by applicable law or agreed to in writing, software
distributed under the License is distributed on an "AS IS" BASIS,
WITHOUT WARRANTIES OR CONDITIONS OF ANY KIND, either express or implied.
See the License for the specific language governing permissions and
limitations under the License.
*/

//nolint:revive
package expectations

import (
	"context"
	"fmt"
	"log"
	"reflect"
	"regexp"
	"sync"
	"time"

	"github.com/awslabs/operatorpkg/singleton"
	"github.com/awslabs/operatorpkg/status"
	. "github.com/onsi/ginkgo/v2" //nolint:revive,stylecheck
	. "github.com/onsi/gomega"    //nolint:revive,stylecheck
	"github.com/prometheus/client_golang/prometheus"
	prometheusmodel "github.com/prometheus/client_model/go"
	"github.com/samber/lo"
	appsv1 "k8s.io/api/apps/v1"
	corev1 "k8s.io/api/core/v1"
	nodev1 "k8s.io/api/node/v1"
	policyv1 "k8s.io/api/policy/v1"
	storagev1 "k8s.io/api/storage/v1"
	"k8s.io/apimachinery/pkg/api/errors"
	"k8s.io/apimachinery/pkg/api/meta"
	metav1 "k8s.io/apimachinery/pkg/apis/meta/v1"
	"k8s.io/apimachinery/pkg/runtime"
	"k8s.io/apimachinery/pkg/types"
	"k8s.io/apimachinery/pkg/util/sets"
	"k8s.io/client-go/kubernetes/scheme"
	"sigs.k8s.io/controller-runtime/pkg/client"
	"sigs.k8s.io/controller-runtime/pkg/client/apiutil"
	"sigs.k8s.io/controller-runtime/pkg/controller/controllerutil"
	crmetrics "sigs.k8s.io/controller-runtime/pkg/metrics"
	"sigs.k8s.io/controller-runtime/pkg/reconcile"

	"sigs.k8s.io/karpenter/pkg/controllers/state/informer"

	v1 "sigs.k8s.io/karpenter/pkg/apis/v1"
	"sigs.k8s.io/karpenter/pkg/cloudprovider"
	"sigs.k8s.io/karpenter/pkg/controllers/nodeclaim/lifecycle"
	"sigs.k8s.io/karpenter/pkg/controllers/provisioning"
	"sigs.k8s.io/karpenter/pkg/controllers/provisioning/scheduling"
	"sigs.k8s.io/karpenter/pkg/controllers/state"
	"sigs.k8s.io/karpenter/pkg/metrics"
	pscheduling "sigs.k8s.io/karpenter/pkg/scheduling"
	"sigs.k8s.io/karpenter/pkg/test"
)

const (
	ReconcilerPropagationTime = 10 * time.Second
	RequestInterval           = 1 * time.Second
)

type Bindings map[*corev1.Pod]*Binding

type Binding struct {
	NodeClaim *v1.NodeClaim
	Node      *corev1.Node
}

func (b Bindings) Get(p *corev1.Pod) *Binding {
	for k, v := range b {
		if client.ObjectKeyFromObject(k) == client.ObjectKeyFromObject(p) {
			return v
		}
	}
	return nil
}

func ExpectExists[T client.Object](ctx context.Context, c client.Client, obj T) T {
	GinkgoHelper()
	resp := reflect.New(reflect.TypeOf(*new(T)).Elem()).Interface().(T)
	Expect(c.Get(ctx, client.ObjectKeyFromObject(obj), resp)).To(Succeed())
	return resp
}

func ExpectPodExists(ctx context.Context, c client.Client, name string, namespace string) *corev1.Pod {
	GinkgoHelper()
	return ExpectExists(ctx, c, &corev1.Pod{ObjectMeta: metav1.ObjectMeta{Name: name, Namespace: namespace}})
}

func ExpectNodeExists(ctx context.Context, c client.Client, name string) *corev1.Node {
	GinkgoHelper()
	return ExpectExists(ctx, c, &corev1.Node{ObjectMeta: metav1.ObjectMeta{Name: name}})
}

func ExpectNotFound(ctx context.Context, c client.Client, objects ...client.Object) {
	GinkgoHelper()
	for _, object := range objects {
		Eventually(func() bool {
			return errors.IsNotFound(c.Get(ctx, types.NamespacedName{Name: object.GetName(), Namespace: object.GetNamespace()}, object))
		}, ReconcilerPropagationTime, RequestInterval).Should(BeTrue(), func() string {
			return fmt.Sprintf("expected %s/%s to be deleted, but it still exists", lo.Must(apiutil.GVKForObject(object, scheme.Scheme)), client.ObjectKeyFromObject(object))
		})
	}
}

func ExpectScheduled(ctx context.Context, c client.Client, pod *corev1.Pod) *corev1.Node {
	GinkgoHelper()
	p := ExpectPodExists(ctx, c, pod.Name, pod.Namespace)
	Expect(p.Spec.NodeName).ToNot(BeEmpty(), fmt.Sprintf("expected %s/%s to be scheduled", pod.Namespace, pod.Name))
	return ExpectNodeExists(ctx, c, p.Spec.NodeName)
}

func ExpectNotScheduled(ctx context.Context, c client.Client, pod *corev1.Pod) *corev1.Pod {
	GinkgoHelper()
	p := ExpectPodExists(ctx, c, pod.Name, pod.Namespace)
	Eventually(p.Spec.NodeName).Should(BeEmpty(), fmt.Sprintf("expected %s/%s to not be scheduled", pod.Namespace, pod.Name))
	return p
}

func ExpectApplied(ctx context.Context, c client.Client, objects ...client.Object) {
	GinkgoHelper()
	for _, object := range objects {
		deletionTimestampSet := !object.GetDeletionTimestamp().IsZero()
		current := object.DeepCopyObject().(client.Object)
		statuscopy := object.DeepCopyObject().(client.Object) // Snapshot the status, since create/update may override

		// Create or Update
		if err := c.Get(ctx, client.ObjectKeyFromObject(current), current); err != nil {
			if errors.IsNotFound(err) {
				Expect(c.Create(ctx, object)).To(Succeed())
			} else {
				Expect(err).ToNot(HaveOccurred())
			}
		} else {
			object.SetResourceVersion(current.GetResourceVersion())
			Expect(c.Update(ctx, object)).To(Succeed())
		}
		// Update status
		statuscopy.SetResourceVersion(object.GetResourceVersion())
		Expect(c.Status().Update(ctx, statuscopy)).To(Or(Succeed(), MatchError("the server could not find the requested resource"))) // Some objects do not have a status

		// Re-get the object to grab the updated spec and status
		Expect(c.Get(ctx, client.ObjectKeyFromObject(object), object)).To(Succeed())

		// Set the deletion timestamp by adding a finalizer and deleting
		if deletionTimestampSet {
			ExpectDeletionTimestampSet(ctx, c, object)
		}
	}
}

func ExpectDeleted(ctx context.Context, c client.Client, objects ...client.Object) {
	GinkgoHelper()
	for _, object := range objects {
		if err := c.Delete(ctx, object, &client.DeleteOptions{GracePeriodSeconds: lo.ToPtr(int64(0))}); !errors.IsNotFound(err) {
			Expect(err).To(BeNil())
		}
		ExpectNotFound(ctx, c, object)
	}
}

func ExpectSingletonReconciled(ctx context.Context, reconciler singleton.Reconciler) reconcile.Result {
	GinkgoHelper()
	result, err := singleton.AsReconciler(reconciler).Reconcile(ctx, reconcile.Request{})
	Expect(err).ToNot(HaveOccurred())
	return result
}

func ExpectSingletonReconcileFailed(ctx context.Context, reconciler singleton.Reconciler) error {
	GinkgoHelper()
	_, err := singleton.AsReconciler(reconciler).Reconcile(ctx, reconcile.Request{})
	Expect(err).To(HaveOccurred())
	return err
}

func ExpectObjectReconciled[T client.Object](ctx context.Context, c client.Client, reconciler reconcile.ObjectReconciler[T], object T) reconcile.Result {
	GinkgoHelper()
	result, err := reconcile.AsReconciler(c, reconciler).Reconcile(ctx, reconcile.Request{NamespacedName: client.ObjectKeyFromObject(object)})
	Expect(err).ToNot(HaveOccurred())
	return result
}

func ExpectObjectReconcileFailed[T client.Object](ctx context.Context, c client.Client, reconciler reconcile.ObjectReconciler[T], object T) error {
	GinkgoHelper()
	_, err := reconcile.AsReconciler(c, reconciler).Reconcile(ctx, reconcile.Request{NamespacedName: client.ObjectKeyFromObject(object)})
	Expect(err).To(HaveOccurred())
	return err
}

// ExpectDeletionTimestampSetWithOffset ensures that the deletion timestamp is set on the objects by adding a finalizer
// and then deleting the object immediately after. This holds the object until the finalizer is patched out in the DeferCleanup
func ExpectDeletionTimestampSet(ctx context.Context, c client.Client, objects ...client.Object) {
	GinkgoHelper()
	for _, object := range objects {
		Expect(c.Get(ctx, client.ObjectKeyFromObject(object), object)).To(Succeed())
		controllerutil.AddFinalizer(object, "testing/finalizer")
		Expect(c.Update(ctx, object)).To(Succeed())
		Expect(c.Delete(ctx, object)).To(Succeed())
		DeferCleanup(func(obj client.Object) {
			Expect(c.Get(ctx, client.ObjectKeyFromObject(obj), obj)).To(Succeed())
			mergeFrom := client.MergeFrom(obj.DeepCopyObject().(client.Object))
			obj.SetFinalizers([]string{})
			Expect(client.IgnoreNotFound(c.Patch(ctx, obj, mergeFrom))).To(Succeed())
		}, object)
	}
}

func ExpectCleanedUp(ctx context.Context, c client.Client) {
	GinkgoHelper()
	wg := sync.WaitGroup{}
	namespaces := &corev1.NamespaceList{}
	Expect(c.List(ctx, namespaces)).To(Succeed())
	ExpectFinalizersRemovedFromList(ctx, c, &corev1.NodeList{}, &corev1.PersistentVolumeClaimList{})
	for _, object := range []client.Object{
		&corev1.Pod{},
		&corev1.Node{},
		&appsv1.DaemonSet{},
		&nodev1.RuntimeClass{},
		&policyv1.PodDisruptionBudget{},
		&corev1.PersistentVolumeClaim{},
		&corev1.PersistentVolume{},
		&storagev1.StorageClass{},
		&v1.NodePool{},
		&v1.NodeClaim{},
	} {
		for _, namespace := range namespaces.Items {
			wg.Add(1)
			go func(object client.Object, namespace string) {
				GinkgoHelper()
				defer wg.Done()
				defer GinkgoRecover()
				Expect(c.DeleteAllOf(ctx, object, client.InNamespace(namespace),
					&client.DeleteAllOfOptions{DeleteOptions: client.DeleteOptions{GracePeriodSeconds: lo.ToPtr(int64(0))}})).ToNot(HaveOccurred())
			}(object, namespace.Name)
		}
	}
	wg.Wait()
}

func ExpectFinalizersRemovedFromList(ctx context.Context, c client.Client, objectLists ...client.ObjectList) {
	GinkgoHelper()
	for _, list := range objectLists {
		Expect(c.List(ctx, list)).To(Succeed())
		Expect(meta.EachListItem(list, func(o runtime.Object) error {
			obj := o.(client.Object)
			stored := obj.DeepCopyObject().(client.Object)
			obj.SetFinalizers([]string{})
			Expect(client.IgnoreNotFound(c.Patch(ctx, obj, client.MergeFrom(stored)))).To(Succeed())
			return nil
		})).To(Succeed())
	}
}

func ExpectFinalizersRemoved(ctx context.Context, c client.Client, objs ...client.Object) {
	GinkgoHelper()
	for _, obj := range objs {
		Expect(client.IgnoreNotFound(c.Get(ctx, client.ObjectKeyFromObject(obj), obj))).To(Succeed())
		stored := obj.DeepCopyObject().(client.Object)
		obj.SetFinalizers([]string{})
		Expect(client.IgnoreNotFound(c.Patch(ctx, obj, client.MergeFrom(stored)))).To(Succeed())
	}
}

func ExpectProvisioned(ctx context.Context, c client.Client, cluster *state.Cluster, cloudProvider cloudprovider.CloudProvider, provisioner *provisioning.Provisioner, pods ...*corev1.Pod) Bindings {
	GinkgoHelper()
	bindings := ExpectProvisionedNoBinding(ctx, c, cluster, cloudProvider, provisioner, pods...)
	podKeys := sets.NewString(lo.Map(pods, func(p *corev1.Pod, _ int) string { return client.ObjectKeyFromObject(p).String() })...)
	for pod, binding := range bindings {
		// Only bind the pods that are passed through
		if podKeys.Has(client.ObjectKeyFromObject(pod).String()) {
			ExpectManualBinding(ctx, c, pod, binding.Node)
			Expect(cluster.UpdatePod(ctx, pod)).To(Succeed()) // track pod bindings
		}
	}
	return bindings
}

//nolint:gocyclo
func ExpectProvisionedNoBinding(ctx context.Context, c client.Client, cluster *state.Cluster, cloudProvider cloudprovider.CloudProvider, provisioner *provisioning.Provisioner, pods ...*corev1.Pod) Bindings {
	GinkgoHelper()
	// Persist objects
	for _, pod := range pods {
		ExpectApplied(ctx, c, pod)
	}
	// TODO: Check the error on the provisioner scheduling round
	results, err := provisioner.Schedule(ctx)
	bindings := Bindings{}
	if err != nil {
		log.Printf("error provisioning in test, %s", err)
		return bindings
	}
	for _, m := range results.NewNodeClaims {
		// TODO: Check the error on the provisioner launch
		nodeClaimName, err := provisioner.Create(ctx, m, provisioning.WithReason(metrics.ProvisioningReason))
		if err != nil {
			return bindings
		}
		nodeClaim := &v1.NodeClaim{}
		Expect(c.Get(ctx, types.NamespacedName{Name: nodeClaimName}, nodeClaim)).To(Succeed())
		nodeClaim, node := ExpectNodeClaimDeployedAndStateUpdated(ctx, c, cluster, cloudProvider, nodeClaim)
		if nodeClaim != nil && node != nil {
			for _, pod := range m.Pods {
				bindings[pod] = &Binding{
					NodeClaim: nodeClaim,
					Node:      node,
				}
			}
		}
	}
	for _, node := range results.ExistingNodes {
		for _, pod := range node.Pods {
			bindings[pod] = &Binding{
				Node: node.Node,
			}
			if node.NodeClaim != nil {
				bindings[pod].NodeClaim = node.NodeClaim
			}
		}
	}
	return bindings
}

func ExpectNodeClaimDeployedNoNode(ctx context.Context, c client.Client, cloudProvider cloudprovider.CloudProvider, nc *v1.NodeClaim) (*v1.NodeClaim, error) {
	GinkgoHelper()

	resolved, err := cloudProvider.Create(ctx, nc)
	// TODO @joinnis: Check this error rather than swallowing it. This is swallowed right now due to how we are doing some testing in the cloudprovider
	if err != nil {
		return nc, err
	}
	Expect(err).To(Succeed())

	// Make the nodeclaim ready in the status conditions
	nc = lifecycle.PopulateNodeClaimDetails(nc, resolved)
	nc.StatusConditions().SetTrue(v1.ConditionTypeLaunched)
	ExpectApplied(ctx, c, nc)
	return nc, nil
}

func ExpectNodeClaimDeployed(ctx context.Context, c client.Client, cloudProvider cloudprovider.CloudProvider, nc *v1.NodeClaim) (*v1.NodeClaim, *corev1.Node, error) {
	GinkgoHelper()

	nc, err := ExpectNodeClaimDeployedNoNode(ctx, c, cloudProvider, nc)
	if err != nil {
		return nc, nil, err
	}
	nc.StatusConditions().SetTrue(v1.ConditionTypeRegistered)

	// Mock the nodeclaim launch and node joining at the apiserver
	node := test.NodeClaimLinkedNode(nc)
<<<<<<< HEAD
	node.Labels = lo.Assign(node.Labels, map[string]string{v1.NodeRegisteredLabelKey: "true"})
=======
	node.Spec.Taints = lo.Reject(node.Spec.Taints, func(t v1.Taint, _ int) bool { return t.MatchTaint(&v1beta1.UnregisteredNoExecuteTaint) })
	node.Labels = lo.Assign(node.Labels, map[string]string{v1beta1.NodeRegisteredLabelKey: "true"})
>>>>>>> 5c0f1a7e
	ExpectApplied(ctx, c, nc, node)
	return nc, node, nil
}

func ExpectNodeClaimDeployedAndStateUpdated(ctx context.Context, c client.Client, cluster *state.Cluster, cloudProvider cloudprovider.CloudProvider, nc *v1.NodeClaim) (*v1.NodeClaim, *corev1.Node) {
	GinkgoHelper()

	nc, node, err := ExpectNodeClaimDeployed(ctx, c, cloudProvider, nc)
	cluster.UpdateNodeClaim(nc)
	if err != nil {
		return nc, nil
	}
	Expect(cluster.UpdateNode(ctx, node)).To(Succeed())
	return nc, node
}

func ExpectNodeClaimsCascadeDeletion(ctx context.Context, c client.Client, nodeClaims ...*v1.NodeClaim) {
	GinkgoHelper()
	nodes := ExpectNodes(ctx, c)
	for _, nodeClaim := range nodeClaims {
		err := c.Get(ctx, client.ObjectKeyFromObject(nodeClaim), &v1.NodeClaim{})
		if !errors.IsNotFound(err) {
			continue
		}
		for _, node := range nodes {
			if node.Spec.ProviderID == nodeClaim.Status.ProviderID {
				Expect(c.Delete(ctx, node))
				ExpectFinalizersRemoved(ctx, c, node)
				ExpectNotFound(ctx, c, node)
			}
		}
	}
}

func ExpectMakeNodeClaimsInitialized(ctx context.Context, c client.Client, nodeClaims ...*v1.NodeClaim) {
	GinkgoHelper()
	for i := range nodeClaims {
		nodeClaims[i] = ExpectExists(ctx, c, nodeClaims[i])
		nodeClaims[i].StatusConditions().SetTrue(v1.ConditionTypeLaunched)
		nodeClaims[i].StatusConditions().SetTrue(v1.ConditionTypeRegistered)
		nodeClaims[i].StatusConditions().SetTrue(v1.ConditionTypeInitialized)
		ExpectApplied(ctx, c, nodeClaims[i])
	}
}

func ExpectMakeNodesInitialized(ctx context.Context, c client.Client, nodes ...*corev1.Node) {
	GinkgoHelper()
	ExpectMakeNodesReady(ctx, c, nodes...)

	for i := range nodes {
<<<<<<< HEAD
		nodes[i].Labels[v1.NodeRegisteredLabelKey] = "true"
		nodes[i].Labels[v1.NodeInitializedLabelKey] = "true"
=======
		nodes[i].Spec.Taints = lo.Reject(nodes[i].Spec.Taints, func(t v1.Taint, _ int) bool { return t.MatchTaint(&v1beta1.UnregisteredNoExecuteTaint) })
		nodes[i].Labels[v1beta1.NodeRegisteredLabelKey] = "true"
		nodes[i].Labels[v1beta1.NodeInitializedLabelKey] = "true"
>>>>>>> 5c0f1a7e
		ExpectApplied(ctx, c, nodes[i])
	}
}

func ExpectMakeNodesNotReady(ctx context.Context, c client.Client, nodes ...*corev1.Node) {
	for i := range nodes {
		nodes[i] = ExpectExists(ctx, c, nodes[i])
		nodes[i].Status.Phase = corev1.NodeRunning
		nodes[i].Status.Conditions = []corev1.NodeCondition{
			{
				Type:               corev1.NodeReady,
				Status:             corev1.ConditionFalse,
				LastHeartbeatTime:  metav1.Now(),
				LastTransitionTime: metav1.Now(),
				Reason:             "NotReady",
			},
		}
		if nodes[i].Labels == nil {
			nodes[i].Labels = map[string]string{}
		}
		ExpectApplied(ctx, c, nodes[i])
	}
}

func ExpectMakeNodesReady(ctx context.Context, c client.Client, nodes ...*corev1.Node) {
	for i := range nodes {
		nodes[i] = ExpectExists(ctx, c, nodes[i])
		nodes[i].Status.Phase = corev1.NodeRunning
		nodes[i].Status.Conditions = []corev1.NodeCondition{
			{
				Type:               corev1.NodeReady,
				Status:             corev1.ConditionTrue,
				LastHeartbeatTime:  metav1.Now(),
				LastTransitionTime: metav1.Now(),
				Reason:             "KubeletReady",
			},
		}
		if nodes[i].Labels == nil {
			nodes[i].Labels = map[string]string{}
		}
		// Remove any of the known ephemeral taints to make the Node ready
		nodes[i].Spec.Taints = lo.Reject(nodes[i].Spec.Taints, func(taint corev1.Taint, _ int) bool {
			_, found := lo.Find(pscheduling.KnownEphemeralTaints, func(t corev1.Taint) bool {
				return t.MatchTaint(&taint)
			})
			return found
		})
		ExpectApplied(ctx, c, nodes[i])
	}
}

func ExpectReconcileSucceeded(ctx context.Context, reconciler reconcile.Reconciler, key client.ObjectKey) reconcile.Result {
	GinkgoHelper()
	result, err := reconciler.Reconcile(ctx, reconcile.Request{NamespacedName: key})
	Expect(err).ToNot(HaveOccurred())
	return result
}

func ExpectReconcileFailed(ctx context.Context, reconciler reconcile.Reconciler, key client.ObjectKey) {
	GinkgoHelper()
	_, err := reconciler.Reconcile(ctx, reconcile.Request{NamespacedName: key})
	Expect(err).To(HaveOccurred())
}

func ExpectStatusConditionExists(obj status.Object, t string) status.Condition {
	GinkgoHelper()
	conds := obj.GetConditions()
	cond, ok := lo.Find(conds, func(c status.Condition) bool {
		return c.Type == t
	})
	Expect(ok).To(BeTrue())
	return cond
}

func ExpectOwnerReferenceExists(obj, owner client.Object) metav1.OwnerReference {
	or, found := lo.Find(obj.GetOwnerReferences(), func(o metav1.OwnerReference) bool {
		return o.UID == owner.GetUID()
	})
	Expect(found).To(BeTrue())
	return or
}

// ExpectMetricName attempts to resolve a metric name from a collector. This function will work so long as the fully
// qualified name is a single metric name. This holds true for the built in types, but may not for custom collectors.
func ExpectMetricName(collector prometheus.Collector) string {
	GinkgoHelper()

	// Prometheus defines an async method to resolve the description for a collector. This is simpler than it looks,
	// Describe just returns a string through the provided channel.
	result := make(chan *prometheus.Desc)
	var desc *prometheus.Desc
	go func() {
		collector.Describe(result)
	}()
	select {
	case desc = <-result:
	// Add a timeout so a failure doesn't result in stalling the entire test suite. This should never occur.
	case <-time.After(time.Second):
	}
	Expect(desc).ToNot(BeNil())

	// Extract the fully qualified name from the description string. This is just different enough from json that we
	// need to parse with regex.
	rgx := regexp.MustCompile(`^.*fqName:\s*"([^"]*).*$`)
	matches := rgx.FindStringSubmatch(desc.String())
	Expect(len(matches)).To(Equal(2))
	return matches[1]
}

// FindMetricWithLabelValues attempts to find a metric with a name with a set of label values
// If no metric is found, the *prometheusmodel.Metric will be nil
func FindMetricWithLabelValues(name string, labelValues map[string]string) (*prometheusmodel.Metric, bool) {
	GinkgoHelper()
	metrics, err := crmetrics.Registry.Gather()
	Expect(err).To(BeNil())

	mf, found := lo.Find(metrics, func(mf *prometheusmodel.MetricFamily) bool {
		return mf.GetName() == name
	})
	if !found {
		return nil, false
	}
	for _, m := range mf.Metric {
		temp := lo.Assign(labelValues)
		for _, labelPair := range m.Label {
			if v, ok := temp[labelPair.GetName()]; ok && v == labelPair.GetValue() {
				delete(temp, labelPair.GetName())
			}
		}
		if len(temp) == 0 {
			return m, true
		}
	}
	return nil, false
}

func ExpectMetricGaugeValue(collector prometheus.Collector, expectedValue float64, labels map[string]string) {
	GinkgoHelper()
	metricName := ExpectMetricName(collector)
	metric, ok := FindMetricWithLabelValues(metricName, labels)
	Expect(ok).To(BeTrue(), "Metric "+metricName+" should be available")
	Expect(lo.FromPtr(metric.Gauge.Value)).To(Equal(expectedValue), "Metric "+metricName+" should have the expected value")
}

func ExpectMetricCounterValue(collector prometheus.Collector, expectedValue float64, labels map[string]string) {
	GinkgoHelper()
	metricName := ExpectMetricName(collector)
	metric, ok := FindMetricWithLabelValues(metricName, labels)
	Expect(ok).To(BeTrue(), "Metric "+metricName+" should be available")
	Expect(lo.FromPtr(metric.Counter.Value)).To(Equal(expectedValue), "Metric "+metricName+" should have the expected value")
}

func ExpectMetricHistogramSampleCountValue(metricName string, expectedValue uint64, labels map[string]string) {
	GinkgoHelper()
	metric, ok := FindMetricWithLabelValues(metricName, labels)
	Expect(ok).To(BeTrue(), "Metric "+metricName+" should be available")
	Expect(lo.FromPtr(metric.Histogram.SampleCount)).To(Equal(expectedValue), "Metric "+metricName+" should have the expected value")
}

func ExpectManualBinding(ctx context.Context, c client.Client, pod *corev1.Pod, node *corev1.Node) {
	GinkgoHelper()
	Expect(c.Create(ctx, &corev1.Binding{
		TypeMeta: pod.TypeMeta,
		ObjectMeta: metav1.ObjectMeta{
			Name:      pod.ObjectMeta.Name,
			Namespace: pod.ObjectMeta.Namespace,
			UID:       pod.ObjectMeta.UID,
		},
		Target: corev1.ObjectReference{
			Name: node.Name,
		},
	})).To(Succeed())
	Eventually(func(g Gomega) {
		g.Expect(c.Get(ctx, client.ObjectKeyFromObject(pod), pod)).To(Succeed())
		g.Expect(pod.Spec.NodeName).To(Equal(node.Name))
	}).Should(Succeed())
}

func ExpectSkew(ctx context.Context, c client.Client, namespace string, constraint *corev1.TopologySpreadConstraint) Assertion {
	GinkgoHelper()
	nodes := &corev1.NodeList{}
	Expect(c.List(ctx, nodes)).To(Succeed())
	pods := &corev1.PodList{}
	Expect(c.List(ctx, pods, scheduling.TopologyListOptions(namespace, constraint.LabelSelector))).To(Succeed())
	skew := map[string]int{}
	for i, pod := range pods.Items {
		if scheduling.IgnoredForTopology(&pods.Items[i]) {
			continue
		}
		for _, node := range nodes.Items {
			if pod.Spec.NodeName == node.Name {
				switch constraint.TopologyKey {
				case corev1.LabelHostname:
					skew[node.Name]++ // Check node name since hostname labels aren't applied
				default:
					if key, ok := node.Labels[constraint.TopologyKey]; ok {
						skew[key]++
					}
				}
			}
		}
	}
	return Expect(skew)
}

// ExpectResources expects all the resources in expected to exist in real with the same values
func ExpectResources(expected, real corev1.ResourceList) {
	GinkgoHelper()
	for k, v := range expected {
		realV := real[k]
		Expect(v.Value()).To(BeNumerically("~", realV.Value()))
	}
}

func ExpectNodes(ctx context.Context, c client.Client) []*corev1.Node {
	GinkgoHelper()
	nodeList := &corev1.NodeList{}
	Expect(c.List(ctx, nodeList)).To(Succeed())
	return lo.ToSlicePtr(nodeList.Items)
}

func ExpectNodeClaims(ctx context.Context, c client.Client) []*v1.NodeClaim {
	GinkgoHelper()
	nodeClaims := &v1.NodeClaimList{}
	Expect(c.List(ctx, nodeClaims)).To(Succeed())
	return lo.ToSlicePtr(nodeClaims.Items)
}

func ExpectStateNodeExists(cluster *state.Cluster, node *corev1.Node) *state.StateNode {
	GinkgoHelper()
	var ret *state.StateNode
	cluster.ForEachNode(func(n *state.StateNode) bool {
		if n.Node.Name != node.Name {
			return true
		}
		ret = n.DeepCopy()
		return false
	})
	Expect(ret).ToNot(BeNil())
	return ret
}

func ExpectStateNodeExistsForNodeClaim(cluster *state.Cluster, nodeClaim *v1.NodeClaim) *state.StateNode {
	GinkgoHelper()
	var ret *state.StateNode
	cluster.ForEachNode(func(n *state.StateNode) bool {
		if n.NodeClaim.Status.ProviderID != nodeClaim.Status.ProviderID {
			return true
		}
		ret = n.DeepCopy()
		return false
	})
	Expect(ret).ToNot(BeNil())
	return ret
}

func ExpectMakeNodesAndNodeClaimsInitializedAndStateUpdated(ctx context.Context, c client.Client, nodeStateController *informer.NodeController, nodeClaimStateController *informer.NodeClaimController, nodes []*corev1.Node, nodeClaims []*v1.NodeClaim) {
	GinkgoHelper()

	ExpectMakeNodesInitialized(ctx, c, nodes...)
	ExpectMakeNodeClaimsInitialized(ctx, c, nodeClaims...)

	// Inform cluster state about node and nodeclaim readiness
	for _, n := range nodes {
		ExpectReconcileSucceeded(ctx, nodeStateController, client.ObjectKeyFromObject(n))
	}
	for _, m := range nodeClaims {
		ExpectReconcileSucceeded(ctx, nodeClaimStateController, client.ObjectKeyFromObject(m))
	}
}

// ExpectEvicted triggers an eviction call for all the passed pods
func ExpectEvicted(ctx context.Context, c client.Client, pods ...*corev1.Pod) {
	GinkgoHelper()

	for _, pod := range pods {
		Expect(c.SubResource("eviction").Create(ctx, pod, &policyv1.Eviction{})).To(Succeed())
	}
	EventuallyExpectTerminating(ctx, c, lo.Map(pods, func(p *corev1.Pod, _ int) client.Object { return p })...)
}

// EventuallyExpectTerminating ensures that the deletion timestamp is eventually set
func EventuallyExpectTerminating(ctx context.Context, c client.Client, objs ...client.Object) {
	GinkgoHelper()

	Eventually(func(g Gomega) {
		for _, obj := range objs {
			g.Expect(c.Get(ctx, client.ObjectKeyFromObject(obj), obj)).To(Succeed())
			g.Expect(obj.GetDeletionTimestamp().IsZero()).ToNot(BeTrue())
		}
	}, ReconcilerPropagationTime, RequestInterval).Should(Succeed())
}<|MERGE_RESOLUTION|>--- conflicted
+++ resolved
@@ -207,7 +207,6 @@
 		Expect(c.Update(ctx, object)).To(Succeed())
 		Expect(c.Delete(ctx, object)).To(Succeed())
 		DeferCleanup(func(obj client.Object) {
-			Expect(c.Get(ctx, client.ObjectKeyFromObject(obj), obj)).To(Succeed())
 			mergeFrom := client.MergeFrom(obj.DeepCopyObject().(client.Object))
 			obj.SetFinalizers([]string{})
 			Expect(client.IgnoreNotFound(c.Patch(ctx, obj, mergeFrom))).To(Succeed())
@@ -220,7 +219,7 @@
 	wg := sync.WaitGroup{}
 	namespaces := &corev1.NamespaceList{}
 	Expect(c.List(ctx, namespaces)).To(Succeed())
-	ExpectFinalizersRemovedFromList(ctx, c, &corev1.NodeList{}, &corev1.PersistentVolumeClaimList{})
+	ExpectFinalizersRemovedFromList(ctx, c, &corev1.NodeList{}, &v1.NodeClaimList{}, &corev1.PersistentVolumeClaimList{})
 	for _, object := range []client.Object{
 		&corev1.Pod{},
 		&corev1.Node{},
@@ -358,12 +357,8 @@
 
 	// Mock the nodeclaim launch and node joining at the apiserver
 	node := test.NodeClaimLinkedNode(nc)
-<<<<<<< HEAD
+	node.Spec.Taints = lo.Reject(node.Spec.Taints, func(t corev1.Taint, _ int) bool { return t.MatchTaint(&v1.UnregisteredNoExecuteTaint) })
 	node.Labels = lo.Assign(node.Labels, map[string]string{v1.NodeRegisteredLabelKey: "true"})
-=======
-	node.Spec.Taints = lo.Reject(node.Spec.Taints, func(t v1.Taint, _ int) bool { return t.MatchTaint(&v1beta1.UnregisteredNoExecuteTaint) })
-	node.Labels = lo.Assign(node.Labels, map[string]string{v1beta1.NodeRegisteredLabelKey: "true"})
->>>>>>> 5c0f1a7e
 	ExpectApplied(ctx, c, nc, node)
 	return nc, node, nil
 }
@@ -414,14 +409,9 @@
 	ExpectMakeNodesReady(ctx, c, nodes...)
 
 	for i := range nodes {
-<<<<<<< HEAD
+		nodes[i].Spec.Taints = lo.Reject(nodes[i].Spec.Taints, func(t corev1.Taint, _ int) bool { return t.MatchTaint(&v1.UnregisteredNoExecuteTaint) })
 		nodes[i].Labels[v1.NodeRegisteredLabelKey] = "true"
 		nodes[i].Labels[v1.NodeInitializedLabelKey] = "true"
-=======
-		nodes[i].Spec.Taints = lo.Reject(nodes[i].Spec.Taints, func(t v1.Taint, _ int) bool { return t.MatchTaint(&v1beta1.UnregisteredNoExecuteTaint) })
-		nodes[i].Labels[v1beta1.NodeRegisteredLabelKey] = "true"
-		nodes[i].Labels[v1beta1.NodeInitializedLabelKey] = "true"
->>>>>>> 5c0f1a7e
 		ExpectApplied(ctx, c, nodes[i])
 	}
 }
