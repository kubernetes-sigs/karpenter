--- conflicted
+++ resolved
@@ -58,21 +58,6 @@
 	}
 
 	return &options.Options{
-<<<<<<< HEAD
-		ServiceName:           lo.FromPtrOr(opts.ServiceName, ""),
-		WebhookPort:           lo.FromPtrOr(opts.WebhookPort, 8443),
-		MetricsPort:           lo.FromPtrOr(opts.MetricsPort, 8000),
-		WebhookMetricsPort:    lo.FromPtrOr(opts.WebhookMetricsPort, 8001),
-		HealthProbePort:       lo.FromPtrOr(opts.HealthProbePort, 8081),
-		KubeClientQPS:         lo.FromPtrOr(opts.KubeClientQPS, 200),
-		KubeClientBurst:       lo.FromPtrOr(opts.KubeClientBurst, 300),
-		EnableProfiling:       lo.FromPtrOr(opts.EnableProfiling, false),
-		DisableLeaderElection: lo.FromPtrOr(opts.DisableLeaderElection, true),
-		MemoryLimit:           lo.FromPtrOr(opts.MemoryLimit, -1),
-		LogLevel:              lo.FromPtrOr(opts.LogLevel, ""),
-		BatchMaxDuration:      lo.FromPtrOr(opts.BatchMaxDuration, 10*time.Second),
-		BatchIdleDuration:     lo.FromPtrOr(opts.BatchIdleDuration, time.Second),
-=======
 		ServiceName:          lo.FromPtrOr(opts.ServiceName, ""),
 		DisableWebhook:       lo.FromPtrOr(opts.DisableWebhook, false),
 		WebhookPort:          lo.FromPtrOr(opts.WebhookPort, 8443),
@@ -82,12 +67,11 @@
 		KubeClientQPS:        lo.FromPtrOr(opts.KubeClientQPS, 200),
 		KubeClientBurst:      lo.FromPtrOr(opts.KubeClientBurst, 300),
 		EnableProfiling:      lo.FromPtrOr(opts.EnableProfiling, false),
-		EnableLeaderElection: lo.FromPtrOr(opts.EnableLeaderElection, true),
+		DisableLeaderElection: lo.FromPtrOr(opts.DisableLeaderElection, false),
 		MemoryLimit:          lo.FromPtrOr(opts.MemoryLimit, -1),
 		LogLevel:             lo.FromPtrOr(opts.LogLevel, ""),
 		BatchMaxDuration:     lo.FromPtrOr(opts.BatchMaxDuration, 10*time.Second),
 		BatchIdleDuration:    lo.FromPtrOr(opts.BatchIdleDuration, time.Second),
->>>>>>> c5467c08
 		FeatureGates: options.FeatureGates{
 			SpotToSpotConsolidation: lo.FromPtrOr(opts.FeatureGates.SpotToSpotConsolidation, false),
 		},
