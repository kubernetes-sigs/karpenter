--- conflicted
+++ resolved
@@ -58,26 +58,10 @@
 	}
 
 	return &options.Options{
-<<<<<<< HEAD
-		ServiceName:          lo.FromPtrOr(opts.ServiceName, ""),
-		DisableWebhook:       lo.FromPtrOr(opts.DisableWebhook, false),
-		WebhookPort:          lo.FromPtrOr(opts.WebhookPort, 8443),
-		MetricsPort:          lo.FromPtrOr(opts.MetricsPort, 8080),
-		WebhookMetricsPort:   lo.FromPtrOr(opts.WebhookMetricsPort, 8001),
-		HealthProbePort:      lo.FromPtrOr(opts.HealthProbePort, 8081),
-		KubeClientQPS:        lo.FromPtrOr(opts.KubeClientQPS, 200),
-		KubeClientBurst:      lo.FromPtrOr(opts.KubeClientBurst, 300),
-		EnableProfiling:      lo.FromPtrOr(opts.EnableProfiling, false),
-		EnableLeaderElection: lo.FromPtrOr(opts.EnableLeaderElection, true),
-		MemoryLimit:          lo.FromPtrOr(opts.MemoryLimit, -1),
-		LogLevel:             lo.FromPtrOr(opts.LogLevel, ""),
-		BatchMaxDuration:     lo.FromPtrOr(opts.BatchMaxDuration, 10*time.Second),
-		BatchIdleDuration:    lo.FromPtrOr(opts.BatchIdleDuration, time.Second),
-=======
 		ServiceName:           lo.FromPtrOr(opts.ServiceName, ""),
 		DisableWebhook:        lo.FromPtrOr(opts.DisableWebhook, false),
 		WebhookPort:           lo.FromPtrOr(opts.WebhookPort, 8443),
-		MetricsPort:           lo.FromPtrOr(opts.MetricsPort, 8000),
+		MetricsPort:           lo.FromPtrOr(opts.MetricsPort, 8080),
 		WebhookMetricsPort:    lo.FromPtrOr(opts.WebhookMetricsPort, 8001),
 		HealthProbePort:       lo.FromPtrOr(opts.HealthProbePort, 8081),
 		KubeClientQPS:         lo.FromPtrOr(opts.KubeClientQPS, 200),
@@ -88,7 +72,6 @@
 		LogLevel:              lo.FromPtrOr(opts.LogLevel, ""),
 		BatchMaxDuration:      lo.FromPtrOr(opts.BatchMaxDuration, 10*time.Second),
 		BatchIdleDuration:     lo.FromPtrOr(opts.BatchIdleDuration, time.Second),
->>>>>>> d5660acf
 		FeatureGates: options.FeatureGates{
 			SpotToSpotConsolidation: lo.FromPtrOr(opts.FeatureGates.SpotToSpotConsolidation, false),
 		},
