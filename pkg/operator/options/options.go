--- conflicted
+++ resolved
@@ -46,22 +46,6 @@
 
 // Options contains all CLI flags / env vars for karpenter-core. It adheres to the options.Injectable interface.
 type Options struct {
-<<<<<<< HEAD
-	ServiceName           string
-	WebhookPort           int
-	MetricsPort           int
-	WebhookMetricsPort    int
-	HealthProbePort       int
-	KubeClientQPS         int
-	KubeClientBurst       int
-	EnableProfiling       bool
-	DisableLeaderElection bool
-	MemoryLimit           int64
-	LogLevel              string
-	BatchMaxDuration      time.Duration
-	BatchIdleDuration     time.Duration
-	FeatureGates          FeatureGates
-=======
 	ServiceName          string
 	DisableWebhook       bool
 	WebhookPort          int
@@ -71,13 +55,12 @@
 	KubeClientQPS        int
 	KubeClientBurst      int
 	EnableProfiling      bool
-	EnableLeaderElection bool
+	DisableLeaderElection bool
 	MemoryLimit          int64
 	LogLevel             string
 	BatchMaxDuration     time.Duration
 	BatchIdleDuration    time.Duration
 	FeatureGates         FeatureGates
->>>>>>> c5467c08
 }
 
 type FlagSet struct {
