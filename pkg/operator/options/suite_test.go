/*
Copyright The Kubernetes Authors.

Licensed under the Apache License, Version 2.0 (the "License");
you may not use this file except in compliance with the License.
You may obtain a copy of the License at

    http://www.apache.org/licenses/LICENSE-2.0

Unless required by applicable law or agreed to in writing, software
distributed under the License is distributed on an "AS IS" BASIS,
WITHOUT WARRANTIES OR CONDITIONS OF ANY KIND, either express or implied.
See the License for the specific language governing permissions and
limitations under the License.
*/

package options_test

import (
	"context"
	"flag"
	"os"
	"testing"
	"time"

	. "github.com/onsi/ginkgo/v2"
	. "github.com/onsi/gomega"
	"github.com/samber/lo"

	. "sigs.k8s.io/karpenter/pkg/utils/testing"

	"sigs.k8s.io/karpenter/pkg/operator/options"
	"sigs.k8s.io/karpenter/pkg/test"
)

var ctx context.Context
var fs *options.FlagSet
var opts *options.Options

func TestOptions(t *testing.T) {
	ctx = TestContextWithLogger(t)
	RegisterFailHandler(Fail)
	RunSpecs(t, "Options")
}

var _ = Describe("Options", func() {
	var environmentVariables = []string{
		"KARPENTER_SERVICE",
		"DISABLE_WEBHOOK",
		"WEBHOOK_PORT",
		"METRICS_PORT",
		"WEBHOOK_METRICS_PORT",
		"HEALTH_PROBE_PORT",
		"KUBE_CLIENT_QPS",
		"KUBE_CLIENT_BURST",
		"ENABLE_PROFILING",
		"DISABLE_LEADER_ELECT",
		"MEMORY_LIMIT",
		"LOG_LEVEL",
		"BATCH_MAX_DURATION",
		"BATCH_IDLE_DURATION",
		"FEATURE_GATES",
	}

	BeforeEach(func() {
		fs = &options.FlagSet{
			FlagSet: flag.NewFlagSet("karpenter", flag.ContinueOnError),
		}
		opts = &options.Options{}
		opts.AddFlags(fs)
	})

	AfterEach(func() {
		for _, ev := range environmentVariables {
			Expect(os.Unsetenv(ev)).To(Succeed())
		}
	})

	Context("FeatureGates", func() {
		DescribeTable(
			"should successfully parse well formed feature gate strings",
			func(str string, spotToSpotConsolidationVal bool) {
				gates, err := options.ParseFeatureGates(str)
				Expect(err).To(BeNil())
				Expect(gates.SpotToSpotConsolidation).To(Equal(spotToSpotConsolidationVal))
			},
			Entry("basic true", "SpotToSpotConsolidation=true", true),
			Entry("basic false", "SpotToSpotConsolidation=false", false),
			Entry("with whitespace", "SpotToSpotConsolidation\t= false", false),
			Entry("multiple values", "Hello=true,SpotToSpotConsolidation=false,World=true", false),
		)
	})

	Context("Parse", func() {
		It("should use the correct default values", func() {
			err := opts.Parse(fs)
			Expect(err).To(BeNil())
			expectOptionsMatch(opts, test.Options(test.OptionsFields{
<<<<<<< HEAD
				ServiceName:           lo.ToPtr(""),
				DisableWebhook:        lo.ToPtr(true),
				WebhookPort:           lo.ToPtr(8443),
				MetricsPort:           lo.ToPtr(8000),
				WebhookMetricsPort:    lo.ToPtr(8001),
				HealthProbePort:       lo.ToPtr(8081),
				KubeClientQPS:         lo.ToPtr(200),
				KubeClientBurst:       lo.ToPtr(300),
				EnableProfiling:       lo.ToPtr(false),
				DisableLeaderElection: lo.ToPtr(false),
				MemoryLimit:           lo.ToPtr[int64](-1),
				LogLevel:              lo.ToPtr("info"),
				BatchMaxDuration:      lo.ToPtr(10 * time.Second),
				BatchIdleDuration:     lo.ToPtr(time.Second),
=======
				ServiceName:          lo.ToPtr(""),
				DisableWebhook:       lo.ToPtr(false),
				WebhookPort:          lo.ToPtr(8443),
				MetricsPort:          lo.ToPtr(8000),
				WebhookMetricsPort:   lo.ToPtr(8001),
				HealthProbePort:      lo.ToPtr(8081),
				KubeClientQPS:        lo.ToPtr(200),
				KubeClientBurst:      lo.ToPtr(300),
				EnableProfiling:      lo.ToPtr(false),
				EnableLeaderElection: lo.ToPtr(true),
				MemoryLimit:          lo.ToPtr[int64](-1),
				LogLevel:             lo.ToPtr("info"),
				BatchMaxDuration:     lo.ToPtr(10 * time.Second),
				BatchIdleDuration:    lo.ToPtr(time.Second),
>>>>>>> c5467c08
				FeatureGates: test.FeatureGates{
					SpotToSpotConsolidation: lo.ToPtr(false),
				},
			}))
		})

		It("shouldn't overwrite CLI flags with environment variables", func() {
			err := opts.Parse(
				fs,
				"--karpenter-service", "cli",
				"--disable-webhook",
				"--webhook-port", "0",
				"--metrics-port", "0",
				"--webhook-metrics-port", "0",
				"--health-probe-port", "0",
				"--kube-client-qps", "0",
				"--kube-client-burst", "0",
				"--enable-profiling",
				"--disable-leader-elect=true",
				"--memory-limit", "0",
				"--log-level", "debug",
				"--batch-max-duration", "5s",
				"--batch-idle-duration", "5s",
				"--feature-gates", "SpotToSpotConsolidation=true",
			)
			Expect(err).To(BeNil())
			expectOptionsMatch(opts, test.Options(test.OptionsFields{
				ServiceName:           lo.ToPtr("cli"),
				DisableWebhook:        lo.ToPtr(true),
				WebhookPort:           lo.ToPtr(0),
				MetricsPort:           lo.ToPtr(0),
				WebhookMetricsPort:    lo.ToPtr(0),
				HealthProbePort:       lo.ToPtr(0),
				KubeClientQPS:         lo.ToPtr(0),
				KubeClientBurst:       lo.ToPtr(0),
				EnableProfiling:       lo.ToPtr(true),
				DisableLeaderElection: lo.ToPtr(true),
				MemoryLimit:           lo.ToPtr[int64](0),
				LogLevel:              lo.ToPtr("debug"),
				BatchMaxDuration:      lo.ToPtr(5 * time.Second),
				BatchIdleDuration:     lo.ToPtr(5 * time.Second),
				FeatureGates: test.FeatureGates{
					SpotToSpotConsolidation: lo.ToPtr(true),
				},
			}))
		})

		It("should use environment variables when CLI flags aren't set", func() {
			os.Setenv("KARPENTER_SERVICE", "env")
			os.Setenv("DISABLE_WEBHOOK", "true")
			os.Setenv("WEBHOOK_PORT", "0")
			os.Setenv("METRICS_PORT", "0")
			os.Setenv("WEBHOOK_METRICS_PORT", "0")
			os.Setenv("HEALTH_PROBE_PORT", "0")
			os.Setenv("KUBE_CLIENT_QPS", "0")
			os.Setenv("KUBE_CLIENT_BURST", "0")
			os.Setenv("ENABLE_PROFILING", "true")
			os.Setenv("DISABLE_LEADER_ELECT", "true")
			os.Setenv("MEMORY_LIMIT", "0")
			os.Setenv("LOG_LEVEL", "debug")
			os.Setenv("BATCH_MAX_DURATION", "5s")
			os.Setenv("BATCH_IDLE_DURATION", "5s")
			os.Setenv("FEATURE_GATES", "SpotToSpotConsolidation=true")
			fs = &options.FlagSet{
				FlagSet: flag.NewFlagSet("karpenter", flag.ContinueOnError),
			}
			opts.AddFlags(fs)
			err := opts.Parse(fs)
			Expect(err).To(BeNil())
			expectOptionsMatch(opts, test.Options(test.OptionsFields{
				ServiceName:           lo.ToPtr("env"),
				DisableWebhook:        lo.ToPtr(true),
				WebhookPort:           lo.ToPtr(0),
				MetricsPort:           lo.ToPtr(0),
				WebhookMetricsPort:    lo.ToPtr(0),
				HealthProbePort:       lo.ToPtr(0),
				KubeClientQPS:         lo.ToPtr(0),
				KubeClientBurst:       lo.ToPtr(0),
				EnableProfiling:       lo.ToPtr(true),
				DisableLeaderElection: lo.ToPtr(true),
				MemoryLimit:           lo.ToPtr[int64](0),
				LogLevel:              lo.ToPtr("debug"),
				BatchMaxDuration:      lo.ToPtr(5 * time.Second),
				BatchIdleDuration:     lo.ToPtr(5 * time.Second),
				FeatureGates: test.FeatureGates{
					SpotToSpotConsolidation: lo.ToPtr(true),
				},
			}))
		})

		It("should correctly merge CLI flags and environment variables", func() {
			os.Setenv("WEBHOOK_PORT", "0")
			os.Setenv("METRICS_PORT", "0")
			os.Setenv("WEBHOOK_METRICS_PORT", "0")
			os.Setenv("HEALTH_PROBE_PORT", "0")
			os.Setenv("KUBE_CLIENT_QPS", "0")
			os.Setenv("KUBE_CLIENT_BURST", "0")
			os.Setenv("ENABLE_PROFILING", "true")
			os.Setenv("DISABLE_LEADER_ELECT", "true")
			os.Setenv("MEMORY_LIMIT", "0")
			os.Setenv("LOG_LEVEL", "debug")
			os.Setenv("BATCH_MAX_DURATION", "5s")
			os.Setenv("BATCH_IDLE_DURATION", "5s")
			os.Setenv("FEATURE_GATES", "SpotToSpotConsolidation=true")
			fs = &options.FlagSet{
				FlagSet: flag.NewFlagSet("karpenter", flag.ContinueOnError),
			}
			opts.AddFlags(fs)
			err := opts.Parse(
				fs,
				"--karpenter-service", "cli",
				"--disable-webhook",
			)
			Expect(err).To(BeNil())
			expectOptionsMatch(opts, test.Options(test.OptionsFields{
				ServiceName:           lo.ToPtr("cli"),
				DisableWebhook:        lo.ToPtr(true),
				WebhookPort:           lo.ToPtr(0),
				MetricsPort:           lo.ToPtr(0),
				WebhookMetricsPort:    lo.ToPtr(0),
				HealthProbePort:       lo.ToPtr(0),
				KubeClientQPS:         lo.ToPtr(0),
				KubeClientBurst:       lo.ToPtr(0),
				EnableProfiling:       lo.ToPtr(true),
				DisableLeaderElection: lo.ToPtr(true),
				MemoryLimit:           lo.ToPtr[int64](0),
				LogLevel:              lo.ToPtr("debug"),
				BatchMaxDuration:      lo.ToPtr(5 * time.Second),
				BatchIdleDuration:     lo.ToPtr(5 * time.Second),
				FeatureGates: test.FeatureGates{
					SpotToSpotConsolidation: lo.ToPtr(true),
				},
			}))
		})
	})

	DescribeTable(
		"should correctly parse boolean values",
		func(arg string, expected bool) {
			err := opts.Parse(fs, arg)
			Expect(err).ToNot(HaveOccurred())
			Expect(opts.DisableWebhook).To(Equal(expected))
		},
		Entry("explicit true", "--disable-webhook=true", true),
		Entry("explicit false", "--disable-webhook=false", false),
		Entry("implicit true", "--disable-webhook", true),
		Entry("implicit false", "", false),
	)

	Context("Validation", func() {
		DescribeTable(
			"should parse valid log levels successfully",
			func(level string) {
				err := opts.Parse(fs, "--log-level", level)
				Expect(err).To(BeNil())
			},
			Entry("empty string", ""),
			Entry("debug", "debug"),
			Entry("info", "info"),
			Entry("error", "error"),
		)
		It("should error with an invalid log level", func() {
			err := opts.Parse(fs, "--log-level", "hello")
			Expect(err).ToNot(BeNil())
		})
	})
})

func expectOptionsMatch(optsA, optsB *options.Options) {
	GinkgoHelper()
	if optsA == nil && optsB == nil {
		return
	}
	Expect(optsA).ToNot(BeNil())
	Expect(optsB).ToNot(BeNil())
	Expect(optsA.ServiceName).To(Equal(optsB.ServiceName))
	Expect(optsA.DisableWebhook).To(Equal(optsB.DisableWebhook))
	Expect(optsA.WebhookPort).To(Equal(optsB.WebhookPort))
	Expect(optsA.MetricsPort).To(Equal(optsB.MetricsPort))
	Expect(optsA.WebhookMetricsPort).To(Equal(optsB.WebhookMetricsPort))
	Expect(optsA.HealthProbePort).To(Equal(optsB.HealthProbePort))
	Expect(optsA.KubeClientQPS).To(Equal(optsB.KubeClientQPS))
	Expect(optsA.KubeClientBurst).To(Equal(optsB.KubeClientBurst))
	Expect(optsA.EnableProfiling).To(Equal(optsB.EnableProfiling))
	Expect(optsA.DisableLeaderElection).To(Equal(optsB.DisableLeaderElection))
	Expect(optsA.MemoryLimit).To(Equal(optsB.MemoryLimit))
	Expect(optsA.LogLevel).To(Equal(optsB.LogLevel))
	Expect(optsA.BatchMaxDuration).To(Equal(optsB.BatchMaxDuration))
	Expect(optsA.BatchIdleDuration).To(Equal(optsB.BatchIdleDuration))
	Expect(optsA.FeatureGates.SpotToSpotConsolidation).To(Equal(optsB.FeatureGates.SpotToSpotConsolidation))
}<|MERGE_RESOLUTION|>--- conflicted
+++ resolved
@@ -96,22 +96,6 @@
 			err := opts.Parse(fs)
 			Expect(err).To(BeNil())
 			expectOptionsMatch(opts, test.Options(test.OptionsFields{
-<<<<<<< HEAD
-				ServiceName:           lo.ToPtr(""),
-				DisableWebhook:        lo.ToPtr(true),
-				WebhookPort:           lo.ToPtr(8443),
-				MetricsPort:           lo.ToPtr(8000),
-				WebhookMetricsPort:    lo.ToPtr(8001),
-				HealthProbePort:       lo.ToPtr(8081),
-				KubeClientQPS:         lo.ToPtr(200),
-				KubeClientBurst:       lo.ToPtr(300),
-				EnableProfiling:       lo.ToPtr(false),
-				DisableLeaderElection: lo.ToPtr(false),
-				MemoryLimit:           lo.ToPtr[int64](-1),
-				LogLevel:              lo.ToPtr("info"),
-				BatchMaxDuration:      lo.ToPtr(10 * time.Second),
-				BatchIdleDuration:     lo.ToPtr(time.Second),
-=======
 				ServiceName:          lo.ToPtr(""),
 				DisableWebhook:       lo.ToPtr(false),
 				WebhookPort:          lo.ToPtr(8443),
@@ -121,12 +105,11 @@
 				KubeClientQPS:        lo.ToPtr(200),
 				KubeClientBurst:      lo.ToPtr(300),
 				EnableProfiling:      lo.ToPtr(false),
-				EnableLeaderElection: lo.ToPtr(true),
+				DisableLeaderElection: lo.ToPtr(false),
 				MemoryLimit:          lo.ToPtr[int64](-1),
 				LogLevel:             lo.ToPtr("info"),
 				BatchMaxDuration:     lo.ToPtr(10 * time.Second),
 				BatchIdleDuration:    lo.ToPtr(time.Second),
->>>>>>> c5467c08
 				FeatureGates: test.FeatureGates{
 					SpotToSpotConsolidation: lo.ToPtr(false),
 				},
