/*
Copyright The Kubernetes Authors.

Licensed under the Apache License, Version 2.0 (the "License");
you may not use this file except in compliance with the License.
You may obtain a copy of the License at

    http://www.apache.org/licenses/LICENSE-2.0

Unless required by applicable law or agreed to in writing, software
distributed under the License is distributed on an "AS IS" BASIS,
WITHOUT WARRANTIES OR CONDITIONS OF ANY KIND, either express or implied.
See the License for the specific language governing permissions and
limitations under the License.
*/

package cost

import (
	"context"
	"fmt"
	"sync"

	opmetrics "github.com/awslabs/operatorpkg/metrics"
	"github.com/awslabs/operatorpkg/object"
	"github.com/awslabs/operatorpkg/serrors"
	"github.com/prometheus/client_golang/prometheus"
	"github.com/samber/lo"
	corev1 "k8s.io/api/core/v1"
	metav1 "k8s.io/apimachinery/pkg/apis/meta/v1"
	"k8s.io/apimachinery/pkg/types"
	"k8s.io/apimachinery/pkg/util/sets"
	"k8s.io/klog/v2"
	"sigs.k8s.io/controller-runtime/pkg/client"
	"sigs.k8s.io/controller-runtime/pkg/log"
	crmetrics "sigs.k8s.io/controller-runtime/pkg/metrics"

	v1 "sigs.k8s.io/karpenter/pkg/apis/v1"
	"sigs.k8s.io/karpenter/pkg/cloudprovider"
	"sigs.k8s.io/karpenter/pkg/metrics"
)

// NecessaryLabels defines the set of required Kubernetes labels that must be present
// on NodeClaim objects for cost tracking to function properly.
var NecessaryLabels = []string{corev1.LabelInstanceTypeStable, v1.CapacityTypeLabelKey, corev1.LabelTopologyZone, v1.NodePoolLabelKey}

var (
	CostTrackingErrorsTotal = opmetrics.NewPrometheusCounter(
		crmetrics.Registry,
		prometheus.CounterOpts{
			Namespace: metrics.Namespace,
			Subsystem: metrics.NodePoolSubsystem,
			Name:      "cost_tracker_errors_total",
			Help:      "Number of errors encountered during cost tracking operations. Labeled by nodepool and nodeclaim.",
		},
		[]string{
			metrics.NodePoolLabel,
		},
	)
)

// ClusterCost tracks the cost of compute resources across all NodePools in a cluster.
// This is an alpha-level component and its API may change without notice.
//
// The ClusterCost maintains real-time cost information by:
// - Tracking NodeClaim additions and removals
// - Managing instance type offerings and their prices
// - Calculating aggregate costs per NodePool and cluster-wide
//
// All operations are thread-safe through internal locking mechanisms.
type ClusterCost struct {
	sync.RWMutex
	npCostMap map[types.UID]*NodePoolCost // nodepool.Uid -> NodePoolCost
	// nodeClaimSet tracks which NodeClaims are currently being monitored for cost
	nodeClaimSet sets.Set[string]

	cloudProvider cloudprovider.CloudProvider
	client        client.Client
}

// NodePoolCost represents the cost tracking information for a single NodePool.
// It maintains the current cost, available instance types, and count of active offerings.
type NodePoolCost struct {
	cost            float64
	instanceTypeMap map[string]*cloudprovider.InstanceType // instance name -> instance
	// offeringCounts tracks how many instances of each offering type are currently active
	offeringCounts map[OfferingKey]OfferingCount
}

// OfferingKey uniquely identifies a specific compute offering by its zone,
// capacity type (e.g., spot/on-demand), and instance type name.
type OfferingKey struct {
	Zone, CapacityType, InstanceName string
}

// OfferingCount tracks the number and cost of instances for a specific offering.
type OfferingCount struct {
	Count int
	Cost  float64 // cost of the offering, not cost * count
}

// NewClusterCost creates and initializes a new ClusterCost instance for tracking
// compute costs across the cluster. It requires a cloud provider for accessing
// instance type and pricing information, and a Kubernetes client for NodePool lookups.
func NewClusterCost(ctx context.Context, cloudProvider cloudprovider.CloudProvider, client client.Client) *ClusterCost {
	return &ClusterCost{
		npCostMap:     make(map[types.UID]*NodePoolCost),
		nodeClaimSet:  make(sets.Set[string]),
		cloudProvider: cloudProvider,
		client:        client,
	}
}

// UpdateOfferings updates the available instance types and their pricing information
// for a specific NodePool. This method is typically called when NodePool configurations
// change or when cloud provider pricing information is refreshed.
//
// Returns an error if instance type information cannot be updated or if cost
// recalculation fails.
func (cc *ClusterCost) UpdateOfferings(ctx context.Context, np *v1.NodePool, instanceTypes []*cloudprovider.InstanceType) error {
	cc.Lock()
	defer cc.Unlock()
	err := cc.internalUpdateOfferings(np, instanceTypes)
	if err != nil {
		return fmt.Errorf("failed to update offerings for nodepool %q, %w", np.Name, err)
	}
	return nil
}

func (cc *ClusterCost) internalNodepoolUpdate(ctx context.Context, np *v1.NodePool) error {
	instanceTypes, err := cc.cloudProvider.GetInstanceTypes(ctx, np)
	if err != nil {
		return fmt.Errorf("failed to get instance types for nodepool %q, %w", np.Name, err)
	}
	err = cc.internalUpdateOfferings(np, instanceTypes)
	if err != nil {
		return fmt.Errorf("failed to update offerings for nodepool %q, %w", np.Name, err)
	}
	return nil
}

func (cc *ClusterCost) internalUpdateOfferings(np *v1.NodePool, instanceTypes []*cloudprovider.InstanceType) error {
	npCost, exists := cc.npCostMap[np.UID]

	if !exists {
		cc.createNewNodePoolCost(np, instanceTypes)
	} else {
		npCost.instanceTypeMap = lo.FilterSliceToMap(instanceTypes, func(it *cloudprovider.InstanceType) (string, *cloudprovider.InstanceType, bool) {
			return it.Name, it, it != nil
		})
		// re-calculate the cost as the instances have changed
		cost, err := npCost.updateCost()
		if err != nil {
			return fmt.Errorf("failed to update cost for nodepool %q, %w", np.Name, err)
		}
		cc.npCostMap[np.UID].cost = cost
	}
	return nil
}

func (npc *NodePoolCost) updateCost() (float64, error) {
	cost := 0.0
	for offeringKey, oc := range npc.offeringCounts {
		overlayedInstanceType := npc.instanceTypeMap[offeringKey.InstanceName]
		if overlayedInstanceType == nil {
			return 0, fmt.Errorf("instance type %q not found in overlayed instance map for offering in zone %q with capacity %q", offeringKey.InstanceName, offeringKey.Zone, offeringKey.CapacityType)
		}
		// get the offering price from the overlayed instance type
		newOffering, exists := lo.Find(overlayedInstanceType.Offerings, func(o *cloudprovider.Offering) bool {
			return o.CapacityType() == offeringKey.CapacityType && o.Zone() == offeringKey.Zone
		})
		if !exists {
			return 0, fmt.Errorf("offering not found for instance type %q in zone %q with capacity type %q", offeringKey.InstanceName, offeringKey.Zone, offeringKey.CapacityType)
		}
		// add the new price times the count of that offering
		cost = cost + (float64(oc.Count) * newOffering.Price)
	}
	return cost, nil
}

func (cc *ClusterCost) createNewNodePoolCost(np *v1.NodePool, instanceTypes []*cloudprovider.InstanceType) {
	// create the new npc
	cc.npCostMap[np.UID] = &NodePoolCost{
		instanceTypeMap: lo.FilterSliceToMap(instanceTypes, func(it *cloudprovider.InstanceType) (string, *cloudprovider.InstanceType, bool) {
			return it.Name, it, it != nil
		}),
		offeringCounts: make(map[OfferingKey]OfferingCount),
		cost:           0.0,
	}
}

// UpdateNodeClaim adds a NodeClaim to cost tracking. The NodeClaim must have
// all required labels or it will be ignored and logged as an error.
func (cc *ClusterCost) UpdateNodeClaim(ctx context.Context, nodeClaim *v1.NodeClaim) error {
	cc.RLock()
	exists := cc.nodeClaimSet.Has(client.ObjectKeyFromObject(nodeClaim).String())
	cc.RUnlock()

	if exists {
		return nil
	}

	failed := false
	defer func() {
		if failed {
			CostTrackingErrorsTotal.Inc(map[string]string{
				metrics.NodePoolLabel: nodeClaim.Labels[v1.NodePoolLabelKey],
			})
		}
	}()

	// First lets check if the right labels are there
<<<<<<< HEAD
	if nodeClaimMissingLabels(ctx, *nodeClaim) {
		failed = true
		return nil
=======
	if nodeClaimMissingLabels(*nodeClaim) {
		// not technically a failure mode as we expect to retry once the
		// labels are propagated
		return
>>>>>>> 06856f55
	}

	np := &v1.NodePool{}
	if err := cc.client.Get(ctx, types.NamespacedName{Name: nodeClaim.Labels[v1.NodePoolLabelKey]}, np); err != nil {
		failed = true
		return serrors.Wrap(err, "nodepool", nodeClaim.Labels[v1.NodePoolLabelKey], "nodeclaim", klog.KObj(nodeClaim))
	}
	if _, found := lo.Find(nodeClaim.GetOwnerReferences(), func(o metav1.OwnerReference) bool {
		return o.Kind == object.GVK(np).Kind && o.UID == np.UID
	}); !found {
		failed = true
		return serrors.Wrap(fmt.Errorf("nodepool not found for nodeclaim"), "nodepool", nodeClaim.Labels[v1.NodePoolLabelKey], "nodeclaim", klog.KObj(nodeClaim))
	}
	cc.Lock()
	defer cc.Unlock()
	err := cc.internalAddOffering(ctx, np, nodeClaim.Labels[corev1.LabelInstanceTypeStable], nodeClaim.Labels[v1.CapacityTypeLabelKey], nodeClaim.Labels[corev1.LabelTopologyZone], true)
	if err != nil {
		failed = true
		return serrors.Wrap(err, "nodeclaim", klog.KObj(nodeClaim), "nodepool", klog.KObj(np))
	}
	cc.nodeClaimSet.Insert(client.ObjectKeyFromObject(nodeClaim).String())
	return nil
}

// DeleteNodeClaim removes a NodeClaim from cost tracking. If the NodeClaim
// was not being tracked, this operation is a no-op.
func (cc *ClusterCost) DeleteNodeClaim(ctx context.Context, nodeClaim *v1.NodeClaim) error {
	cc.RLock()
	exists := cc.nodeClaimSet.Has(client.ObjectKeyFromObject(nodeClaim).String())
	cc.RUnlock()

	if !exists {
		return nil
	}

	failed := false
	defer func() {
		if failed {
			CostTrackingErrorsTotal.Inc(map[string]string{
				metrics.NodePoolLabel: nodeClaim.Labels[v1.NodePoolLabelKey],
			})
		}
	}()

	// First lets check if the right labels are there
<<<<<<< HEAD
	if nodeClaimMissingLabels(ctx, *nodeClaim) {
		failed = true
		return nil
=======
	if nodeClaimMissingLabels(*nodeClaim) {
		// not technically a failure mode as we expect to retry once the
		// labels are propagated
		return
>>>>>>> 06856f55
	}

	nodePoolName := nodeClaim.Labels[v1.NodePoolLabelKey]
	np := &v1.NodePool{}
	err := cc.client.Get(ctx, client.ObjectKey{Name: nodePoolName}, np)
	if err != nil {
		failed = true
		return serrors.Wrap(err, "nodepool", nodePoolName, "nodeclaim", klog.KObj(nodeClaim))
	}
	if _, found := lo.Find(nodeClaim.GetOwnerReferences(), func(o metav1.OwnerReference) bool {
		return o.Kind == object.GVK(np).Kind && o.UID == np.UID
	}); !found {
		failed = true
		return serrors.Wrap(fmt.Errorf("nodepool not found for nodeclaim"), "nodepool", nodeClaim.Labels[v1.NodePoolLabelKey], "nodeclaim", klog.KObj(nodeClaim))
	}
	cc.Lock()
	defer cc.Unlock()
	err = cc.internalRemoveOffering(np, nodeClaim.Labels[corev1.LabelInstanceTypeStable], nodeClaim.Labels[v1.CapacityTypeLabelKey], nodeClaim.Labels[corev1.LabelTopologyZone])
	if err != nil {
		failed = true
		return serrors.Wrap(err, "nodeclaim", klog.KObj(nodeClaim), "nodepool", klog.KObj(np))
	}
	cc.nodeClaimSet.Delete(client.ObjectKeyFromObject(nodeClaim).String())
	return nil
}

// internalAddOffering updates the internal clusterCost state to include a new offering for a given nodepool.
// It is used to increment the overall cost when a node joins the cluster. It is only called by UpdateNodeClaim
// after that function has determined if a nodeclaim is new.
func (cc *ClusterCost) internalAddOffering(ctx context.Context, np *v1.NodePool, instanceName, capacityType, zone string, firstTry bool) error {
	_, exists := cc.npCostMap[np.UID]
	if !exists {
		// create the new npc
		instanceTypes, err := cc.cloudProvider.GetInstanceTypes(ctx, np)
		if err != nil {
			return fmt.Errorf("failed to get instance types for new nodepool %q while adding offering for instance %q, %w", np.Name, instanceName, err)
		}
		cc.createNewNodePoolCost(np, instanceTypes)
	}

	offeringKey := OfferingKey{CapacityType: capacityType, Zone: zone, InstanceName: instanceName}
	oc, exists := cc.npCostMap[np.UID].offeringCounts[offeringKey]
	if !exists {
		var foundOffering *cloudprovider.Offering
		it, exists := cc.npCostMap[np.UID].instanceTypeMap[instanceName]
		if exists {
			foundOffering, exists = lo.Find(it.Offerings, func(o *cloudprovider.Offering) bool {
				return capacityType == o.CapacityType() && zone == o.Zone()
			})
		}
		if !exists {
			// our offerings must be out of date, we should update and retry
			if firstTry {
				err := cc.internalNodepoolUpdate(ctx, np)
				if err != nil {
					return fmt.Errorf("failed to update nodepool %q during retry while searching for offering for instance %q in zone %q with capacity %q, %w", np.Name, instanceName, zone, capacityType, err)
				}
				return cc.internalAddOffering(ctx, np, instanceName, capacityType, zone, false)
			} else {
				return fmt.Errorf("offering not found for instance type %q in nodepool %q after retry attempt (zone, %q, capacity, %q)", instanceName, np.Name, zone, capacityType)
			}
		}
		oc = OfferingCount{
			Count: 1,
			Cost:  foundOffering.Price,
		}
	} else {
		oc.Count += 1
	}
	cc.npCostMap[np.UID].offeringCounts[offeringKey] = oc
	cc.npCostMap[np.UID].cost += oc.Cost
	return nil
}

// internalRemoveOffering updates the internal clusterCost state to remove an existing offering for a given nodepool.
// It is used to decrement the overall cost when a node leeaves the cluster. It is only called by DeleteNodeClaim
// after that function has determined if a nodeclaim is already being accounted for.
func (cc *ClusterCost) internalRemoveOffering(np *v1.NodePool, instanceName, capacityType, zone string) error {
	npc, exists := cc.npCostMap[np.UID]
	if !exists {
		return fmt.Errorf("attempted to remove offering from nonexistent nodepool %q (instance, %q, zone, %q, capacity, %q)", np.Name, instanceName, zone, capacityType)
	}

	ok := OfferingKey{CapacityType: capacityType, Zone: zone, InstanceName: instanceName}
	oc, exists := npc.offeringCounts[ok]
	if !exists {
		return fmt.Errorf("attempted to remove nonexistent offering from nodepool %q (instance, %q, zone, %q, capacity, %q)", np.Name, instanceName, zone, capacityType)
	}

	oc.Count -= 1
	cc.npCostMap[np.UID].offeringCounts[ok] = oc
	cc.npCostMap[np.UID].cost -= oc.Cost
	if oc.Count == 0 {
		delete(npc.offeringCounts, ok)
	}
	if len(lo.Values(npc.offeringCounts)) == 0 {
		delete(cc.npCostMap, np.UID)
	}
	return nil
}

// GetClusterCost returns the total cost of all compute resources across
// all NodePools in the cluster.
func (cc *ClusterCost) GetClusterCost() float64 {
	cc.RLock()
	defer cc.RUnlock()
	return lo.SumBy(lo.Values(cc.npCostMap), func(npc *NodePoolCost) float64 { return npc.cost })
}

// GetNodepoolCost returns the total cost of compute resources for a specific
// NodePool. Returns 0 if the NodePool is not being tracked.
func (cc *ClusterCost) GetNodepoolCost(np *v1.NodePool) float64 {
	cc.RLock()
	defer cc.RUnlock()

	npc, exists := cc.npCostMap[np.UID]
	if !exists {
		return 0
	}
	return npc.cost
}

func nodeClaimMissingLabels(nc v1.NodeClaim) bool {
	var missingLabels []string
	for _, key := range NecessaryLabels {
		_, exists := nc.Labels[key]
		if !exists {
			missingLabels = append(missingLabels, key)
		}
	}
	return len(missingLabels) > 0
}<|MERGE_RESOLUTION|>--- conflicted
+++ resolved
@@ -210,16 +210,10 @@
 	}()
 
 	// First lets check if the right labels are there
-<<<<<<< HEAD
-	if nodeClaimMissingLabels(ctx, *nodeClaim) {
-		failed = true
-		return nil
-=======
 	if nodeClaimMissingLabels(*nodeClaim) {
 		// not technically a failure mode as we expect to retry once the
 		// labels are propagated
-		return
->>>>>>> 06856f55
+		return nil
 	}
 
 	np := &v1.NodePool{}
@@ -265,16 +259,10 @@
 	}()
 
 	// First lets check if the right labels are there
-<<<<<<< HEAD
-	if nodeClaimMissingLabels(ctx, *nodeClaim) {
-		failed = true
-		return nil
-=======
 	if nodeClaimMissingLabels(*nodeClaim) {
 		// not technically a failure mode as we expect to retry once the
 		// labels are propagated
-		return
->>>>>>> 06856f55
+		return nil
 	}
 
 	nodePoolName := nodeClaim.Labels[v1.NodePoolLabelKey]
